import copy
import sys
import time
import traceback
from collections import OrderedDict, defaultdict

import cloudpickle
import numpy as np
import pandas as pd
from sklearn.model_selection import BaseCrossValidator

from .pipeline_search_plots import PipelineSearchPlots

from evalml.automl.automl_algorithm import IterativeAlgorithm
from evalml.automl.callbacks import log_error_callback
from evalml.automl.utils import (
    get_default_primary_search_objective,
    make_data_splitter
)
from evalml.data_checks import (
    AutoMLDataChecks,
    DataChecks,
    DefaultDataChecks,
    EmptyDataChecks,
    HighVarianceCVDataCheck
)
from evalml.exceptions import (
    AutoMLSearchException,
    PipelineNotFoundError,
    PipelineScoreError
)
from evalml.model_family import ModelFamily
from evalml.objectives import (
    get_all_objective_names,
    get_core_objectives,
    get_non_core_objectives,
    get_objective
)
from evalml.pipelines import (
    BinaryClassificationPipeline,
    MeanBaselineRegressionPipeline,
    ModeBaselineBinaryPipeline,
    ModeBaselineMulticlassPipeline,
    PipelineBase,
    TimeSeriesBaselineRegressionPipeline
)
from evalml.pipelines.components.utils import get_estimators
from evalml.pipelines.utils import make_pipeline
from evalml.preprocessing import split_data
from evalml.problem_types import ProblemTypes, handle_problem_types
from evalml.tuners import SKOptTuner
from evalml.utils import convert_to_seconds, get_random_seed, get_random_state
from evalml.utils.gen_utils import (
    _convert_to_woodwork_structure,
    _convert_woodwork_types_wrapper
)
from evalml.utils.logger import (
    get_logger,
    log_subtitle,
    log_title,
    time_elapsed,
    update_pipeline
)

logger = get_logger(__file__)


class AutoMLSearch:
    """Automated Pipeline search."""
    _MAX_NAME_LEN = 40

    # Necessary for "Plotting" documentation, since Sphinx does not work well with instance attributes.
    plot = PipelineSearchPlots

    def __init__(self,
                 X_train=None,
                 y_train=None,
                 problem_type=None,
                 objective='auto',
                 max_iterations=None,
                 max_time=None,
                 patience=None,
                 tolerance=None,
                 data_splitter=None,
                 allowed_pipelines=None,
                 allowed_model_families=None,
                 start_iteration_callback=None,
                 add_result_callback=None,
                 error_callback=None,
                 additional_objectives=None,
                 random_state=0,
                 n_jobs=-1,
                 tuner_class=None,
                 verbose=True,
                 optimize_thresholds=False,
                 ensembling=False,
                 max_batches=None,
                 problem_configuration=None,
                 _pipelines_per_batch=5):
        """Automated pipeline search

        Arguments:
            X_train (pd.DataFrame, ww.DataTable): The input training data of shape [n_samples, n_features]. Required.

            y_train (pd.Series, ww.DataColumn): The target training data of length [n_samples]. Required for supervised learning tasks.

            problem_type (str or ProblemTypes): type of supervised learning problem. See evalml.problem_types.ProblemType.all_problem_types for a full list.

            objective (str, ObjectiveBase): The objective to optimize for. Used to propose and rank pipelines, but not for optimizing each pipeline during fit-time.
                When set to 'auto', chooses:

                - LogLossBinary for binary classification problems,
                - LogLossMulticlass for multiclass classification problems, and
                - R2 for regression problems.

            max_iterations (int): Maximum number of iterations to search. If max_iterations and
                max_time is not set, then max_iterations will default to max_iterations of 5.

            max_time (int, str): Maximum time to search for pipelines.
                This will not start a new pipeline search after the duration
                has elapsed. If it is an integer, then the time will be in seconds.
                For strings, time can be specified as seconds, minutes, or hours.

            patience (int): Number of iterations without improvement to stop search early. Must be positive.
                If None, early stopping is disabled. Defaults to None.

            tolerance (float): Minimum percentage difference to qualify as score improvement for early stopping.
                Only applicable if patience is not None. Defaults to None.

            allowed_pipelines (list(class)): A list of PipelineBase subclasses indicating the pipelines allowed in the search.
                The default of None indicates all pipelines for this problem type are allowed. Setting this field will cause
                allowed_model_families to be ignored.

            allowed_model_families (list(str, ModelFamily)): The model families to search. The default of None searches over all
                model families. Run evalml.pipelines.components.utils.allowed_model_families("binary") to see options. Change `binary`
                to `multiclass` or `regression` depending on the problem type. Note that if allowed_pipelines is provided,
                this parameter will be ignored.

            data_splitter (sklearn.model_selection.BaseCrossValidator): Data splitting method to use. Defaults to StratifiedKFold.

            tuner_class: The tuner class to use. Defaults to SKOptTuner.

            start_iteration_callback (callable): Function called before each pipeline training iteration.
                Callback function takes three positional parameters: The pipeline class, the pipeline parameters, and the AutoMLSearch object.

            add_result_callback (callable): Function called after each pipeline training iteration.
                Callback function takes three positional parameters:: A dictionary containing the training results for the new pipeline, an untrained_pipeline containing the parameters used during training, and the AutoMLSearch object.

            error_callback (callable): Function called when `search()` errors and raises an Exception.
                Callback function takes three positional parameters: the Exception raised, the traceback, and the AutoMLSearch object.
                Must also accepts kwargs, so AutoMLSearch is able to pass along other appropriate parameters by default.
                Defaults to None, which will call `log_error_callback`.

            additional_objectives (list): Custom set of objectives to score on.
                Will override default objectives for problem type if not empty.

            random_state (int, np.random.RandomState): The random seed/state. Defaults to 0.

            n_jobs (int or None): Non-negative integer describing level of parallelism used for pipelines.
                None and 1 are equivalent. If set to -1, all CPUs are used. For n_jobs below -1, (n_cpus + 1 + n_jobs) are used.

            verbose (boolean): If True, turn verbosity on. Defaults to True.

            ensembling (boolean): If True, runs ensembling in a separate batch after every allowed pipeline class has been iterated over.
                If the number of unique pipelines to search over per batch is one, ensembling will not run. Defaults to False.

            max_batches (int): The maximum number of batches of pipelines to search. Parameters max_time, and
                max_iterations have precedence over stopping the search.

            problem_configuration (dict, None): Additional parameters needed to configure the search. For example,
                in time series problems, values should be passed in for the gap and max_delay variables.

            _pipelines_per_batch (int): The number of pipelines to train for every batch after the first one.
                The first batch will train a baseline pipline + one of each pipeline family allowed in the search.
        """
        if X_train is None:
            raise ValueError('Must specify training data as a 2d array using the X_train argument')
        if y_train is None:
            raise ValueError('Must specify training data target values as a 1d vector using the y_train argument')
        try:
            self.problem_type = handle_problem_types(problem_type)
        except ValueError:
            raise ValueError('choose one of (binary, multiclass, regression) as problem_type')

        self.tuner_class = tuner_class or SKOptTuner
        self.start_iteration_callback = start_iteration_callback
        self.add_result_callback = add_result_callback
        self.error_callback = error_callback or log_error_callback
        self.data_splitter = data_splitter
        self.verbose = verbose
        self.optimize_thresholds = optimize_thresholds
        self.ensembling = ensembling
        if objective == 'auto':
            objective = get_default_primary_search_objective(self.problem_type.value)
        objective = get_objective(objective, return_instance=False)
        self.objective = self._validate_objective(objective)
        if self.data_splitter is not None and not issubclass(self.data_splitter.__class__, BaseCrossValidator):
            raise ValueError("Not a valid data splitter")
        if not objective.is_defined_for_problem_type(self.problem_type):
            raise ValueError("Given objective {} is not compatible with a {} problem.".format(self.objective.name, self.problem_type.value))
        if additional_objectives is None:
            additional_objectives = get_core_objectives(self.problem_type)
            # if our main objective is part of default set of objectives for problem_type, remove it
            existing_main_objective = next((obj for obj in additional_objectives if obj.name == self.objective.name), None)
            if existing_main_objective is not None:
                additional_objectives.remove(existing_main_objective)
        else:
            additional_objectives = [get_objective(o) for o in additional_objectives]
        additional_objectives = [self._validate_objective(obj) for obj in additional_objectives]
        self.additional_objectives = additional_objectives

        if not isinstance(max_time, (int, float, str, type(None))):
            raise TypeError(f"Parameter max_time must be a float, int, string or None. Received {type(max_time)} with value {str(max_time)}..")
        if isinstance(max_time, (int, float)) and max_time < 0:
            raise ValueError(f"Parameter max_time must be None or non-negative. Received {max_time}.")
        if max_batches is not None and max_batches < 0:
            raise ValueError(f"Parameter max_batches must be None or non-negative. Received {max_batches}.")
        if max_iterations is not None and max_iterations < 0:
            raise ValueError(f"Parameter max_iterations must be None or non-negative. Received {max_iterations}.")
        self.max_time = convert_to_seconds(max_time) if isinstance(max_time, str) else max_time
        self.max_iterations = max_iterations
        self.max_batches = max_batches
        self._pipelines_per_batch = _pipelines_per_batch
        if not self.max_iterations and not self.max_time and not self.max_batches:
            self.max_batches = 1
            logger.info("Using default limit of max_batches=1.\n")

        if patience and (not isinstance(patience, int) or patience < 0):
            raise ValueError("patience value must be a positive integer. Received {} instead".format(patience))

        if tolerance and (tolerance > 1.0 or tolerance < 0.0):
            raise ValueError("tolerance value must be a float between 0.0 and 1.0 inclusive. Received {} instead".format(tolerance))

        self.patience = patience
        self.tolerance = tolerance or 0.0
        self._results = {
            'pipeline_results': {},
            'search_order': [],
            'errors': []
        }
        self.random_state = get_random_state(random_state)
        self.random_seed = get_random_seed(self.random_state)
        self.n_jobs = n_jobs

        self.plot = None
        try:
            self.plot = PipelineSearchPlots(self)
        except ImportError:
            logger.warning("Unable to import plotly; skipping pipeline search plotting\n")

        self._data_check_results = None

        self.allowed_pipelines = allowed_pipelines
        self.allowed_model_families = allowed_model_families
        self._automl_algorithm = None
        self._start = None
        self._baseline_cv_scores = {}
        self.show_batch_output = False

        self._validate_problem_type()
        self.problem_configuration = self._validate_problem_configuration(problem_configuration)

        # make everything ww objects
        self.X_train = _convert_to_woodwork_structure(X_train)
        self.y_train = _convert_to_woodwork_structure(y_train)

        default_data_splitter = make_data_splitter(self.X_train, self.y_train, self.problem_type, self.problem_configuration,
<<<<<<< HEAD
                                                n_splits=3, shuffle=True, random_state=self.random_seed)
=======
                                                   n_splits=3, shuffle=True, random_state=self.random_seed)
>>>>>>> 095b0539
        self.data_splitter = self.data_splitter or default_data_splitter

    def _validate_objective(self, objective):
        non_core_objectives = get_non_core_objectives()
        if isinstance(objective, type):
            if objective in non_core_objectives:
                raise ValueError(f"{objective.name.lower()} is not allowed in AutoML! "
                                 "Use evalml.objectives.utils.get_core_objective_names() "
                                 "to get all objective names allowed in automl.")
            return objective()
        return objective

    @property
    def data_check_results(self):
        """If there are data checks, return any error messages that are found"""
        return self._data_check_results

    def __str__(self):
        def _print_list(obj_list):
            lines = sorted(['\t{}'.format(o.name) for o in obj_list])
            return '\n'.join(lines)

        def _get_funct_name(function):
            if callable(function):
                return function.__name__
            else:
                return None

        search_desc = (
            f"{handle_problem_types(self.problem_type).name} Search\n\n"
            f"Parameters: \n{'='*20}\n"
            f"Objective: {get_objective(self.objective).name}\n"
            f"Max Time: {self.max_time}\n"
            f"Max Iterations: {self.max_iterations}\n"
            f"Max Batches: {self.max_batches}\n"
            f"Allowed Pipelines: \n{_print_list(self.allowed_pipelines or [])}\n"
            f"Patience: {self.patience}\n"
            f"Tolerance: {self.tolerance}\n"
            f"Data Splitting: {self.data_splitter}\n"
            f"Tuner: {self.tuner_class.__name__}\n"
            f"Start Iteration Callback: {_get_funct_name(self.start_iteration_callback)}\n"
            f"Add Result Callback: {_get_funct_name(self.add_result_callback)}\n"
            f"Additional Objectives: {_print_list(self.additional_objectives or [])}\n"
            f"Random State: {self.random_state}\n"
            f"n_jobs: {self.n_jobs}\n"
            f"Verbose: {self.verbose}\n"
            f"Optimize Thresholds: {self.optimize_thresholds}\n"
        )

        rankings_desc = ""
        if not self.rankings.empty:
            rankings_str = self.rankings.drop(['parameters'], axis='columns').to_string()
            rankings_desc = f"\nSearch Results: \n{'='*20}\n{rankings_str}"

        return search_desc + rankings_desc

    def _validate_problem_configuration(self, problem_configuration=None):
        if self.problem_type in [ProblemTypes.TIME_SERIES_REGRESSION]:
            required_parameters = {'gap', 'max_delay'}
            if not problem_configuration or not all(p in problem_configuration for p in required_parameters):
                raise ValueError("user_parameters must be a dict containing values for at least the gap and max_delay "
                                 f"parameters. Received {problem_configuration}.")
        return problem_configuration or {}

    def _validate_data_checks(self, data_checks):
        """Validate data_checks parameter.

        Arguments:
            data_checks (DataChecks, list(Datacheck), str, None): Input to validate. If not of the right type,
                raise an exception.

        Returns:
            An instance of DataChecks used to perform checks before search.
        """
        if isinstance(data_checks, DataChecks):
            return data_checks
        elif isinstance(data_checks, list):
            return AutoMLDataChecks(data_checks)
        elif isinstance(data_checks, str):
            if data_checks == "auto":
                return DefaultDataChecks(problem_type=self.problem_type, n_splits=self.data_splitter.get_n_splits())
            elif data_checks == "disabled":
                return EmptyDataChecks()
            else:
                raise ValueError("If data_checks is a string, it must be either 'auto' or 'disabled'. "
                                 f"Received '{data_checks}'.")
        elif data_checks is None:
            return EmptyDataChecks()
        else:
            return DataChecks(data_checks)

    def _handle_keyboard_interrupt(self, pipeline, current_batch_pipelines):
        """Presents a prompt to the user asking if they want to stop the search.

        Arguments:
            pipeline (PipelineBase): Current pipeline in the search.
            current_batch_pipelines (list): Other pipelines in the batch.

        Returns:
            list: Next pipelines to search in the batch. If the user decides to stop the search,
                an empty list will be returned.
        """
        leading_char = "\n"
        start_of_loop = time.time()
        while True:
            choice = input(leading_char + "Do you really want to exit search (y/n)? ").strip().lower()
            if choice == "y":
                logger.info("Exiting AutoMLSearch.")
                return []
            elif choice == "n":
                # So that the time in this loop does not count towards the time budget (if set)
                time_in_loop = time.time() - start_of_loop
                self._start += time_in_loop
                return [pipeline] + current_batch_pipelines
            else:
                leading_char = ""

    def search(self, data_checks="auto", show_iteration_plot=True):
        """Find the best pipeline for the data set.

        Arguments:
            data_checks (DataChecks, list(Datacheck), str, None): A collection of data checks to run before
                automl search. If data checks produce any errors, an exception will be thrown before the
                search begins. If "disabled" or None, `no` data checks will be done.
                If set to "auto", DefaultDataChecks will be done. Default value is set to "auto".

            feature_types (list, optional): list of feature types, either numerical or categorical.
                Categorical features will automatically be encoded

            show_iteration_plot (boolean, True): Shows an iteration vs. score plot in Jupyter notebook.
                Disabled by default in non-Jupyter enviroments.
        """
        # don't show iteration plot outside of a jupyter notebook
        if show_iteration_plot:
            try:
                get_ipython
            except NameError:
                show_iteration_plot = False

        text_column_vals = self.X_train.select('natural_language')
        text_columns = list(text_column_vals.to_dataframe().columns)
        if len(text_columns) == 0:
            text_columns = None

        data_checks = self._validate_data_checks(data_checks)
        self._data_check_results = data_checks.validate(_convert_woodwork_types_wrapper(self.X_train.to_dataframe()),
                                                        _convert_woodwork_types_wrapper(self.y_train.to_series()))
        for message in self._data_check_results["warnings"]:
            logger.warning(message)
        for message in self._data_check_results["errors"]:
            logger.error(message)
        if self._data_check_results["errors"]:
            raise ValueError("Data checks raised some warnings and/or errors. Please see `self.data_check_results` for more information or pass data_checks='disabled' to search() to disable data checking.")
        if self.allowed_pipelines is None:
            logger.info("Generating pipelines to search over...")
            allowed_estimators = get_estimators(self.problem_type, self.allowed_model_families)
            logger.debug(f"allowed_estimators set to {[estimator.name for estimator in allowed_estimators]}")
            self.allowed_pipelines = [make_pipeline(self.X_train, self.y_train, estimator, self.problem_type, text_columns=text_columns) for estimator in allowed_estimators]

        if self.allowed_pipelines == []:
            raise ValueError("No allowed pipelines to search")

        run_ensembling = self.ensembling
        if run_ensembling and len(self.allowed_pipelines) == 1:
            logger.warning("Ensembling is set to True, but the number of unique pipelines is one, so ensembling will not run.")
            run_ensembling = False

        if run_ensembling and self.max_iterations is not None:
            # Baseline + first batch + each pipeline iteration + 1
            first_ensembling_iteration = (1 + len(self.allowed_pipelines) + len(self.allowed_pipelines) * self._pipelines_per_batch + 1)
            if self.max_iterations < first_ensembling_iteration:
                run_ensembling = False
                logger.warning(f"Ensembling is set to True, but max_iterations is too small, so ensembling will not run. Set max_iterations >= {first_ensembling_iteration} to run ensembling.")
            else:
                logger.info(f"Ensembling will run at the {first_ensembling_iteration} iteration and every {len(self.allowed_pipelines) * self._pipelines_per_batch} iterations after that.")

        if self.max_batches and self.max_iterations is None:
            self.show_batch_output = True
            if run_ensembling:
                ensemble_nth_batch = len(self.allowed_pipelines) + 1
                num_ensemble_batches = (self.max_batches - 1) // ensemble_nth_batch
                if num_ensemble_batches == 0:
                    logger.warning(f"Ensembling is set to True, but max_batches is too small, so ensembling will not run. Set max_batches >= {ensemble_nth_batch + 1} to run ensembling.")
                else:
                    logger.info(f"Ensembling will run every {ensemble_nth_batch} batches.")

                self.max_iterations = (1 + len(self.allowed_pipelines) +
                                       self._pipelines_per_batch * (self.max_batches - 1 - num_ensemble_batches) +
                                       num_ensemble_batches)
            else:
                self.max_iterations = 1 + len(self.allowed_pipelines) + (self._pipelines_per_batch * (self.max_batches - 1))
        self.allowed_model_families = list(set([p.model_family for p in (self.allowed_pipelines)]))

        logger.debug(f"allowed_pipelines set to {[pipeline.name for pipeline in self.allowed_pipelines]}")
        logger.debug(f"allowed_model_families set to {self.allowed_model_families}")

        self._automl_algorithm = IterativeAlgorithm(
            max_iterations=self.max_iterations,
            allowed_pipelines=self.allowed_pipelines,
            tuner_class=self.tuner_class,
            text_columns=text_columns,
            random_state=self.random_state,
            n_jobs=self.n_jobs,
            number_features=self.X_train.shape[1],
            pipelines_per_batch=self._pipelines_per_batch,
            ensembling=run_ensembling,
            pipeline_params=self.problem_configuration
        )

        log_title(logger, "Beginning pipeline search")
        logger.info("Optimizing for %s. " % self.objective.name)
        logger.info("{} score is better.\n".format('Greater' if self.objective.greater_is_better else 'Lower'))

        if self.max_batches is not None:
            logger.info(f"Searching up to {self.max_batches} batches for a total of {self.max_iterations} pipelines. ")
        elif self.max_iterations is not None:
            logger.info("Searching up to %s pipelines. " % self.max_iterations)
        if self.max_time is not None:
            logger.info("Will stop searching for new pipelines after %d seconds.\n" % self.max_time)
        logger.info("Allowed model families: %s\n" % ", ".join([model.value for model in self.allowed_model_families]))
        search_iteration_plot = None
        if self.plot:
            search_iteration_plot = self.plot.search_iteration_plot(interactive_plot=show_iteration_plot)

        self._start = time.time()

        should_terminate = self._add_baseline_pipelines()
        if should_terminate:
            return

        current_batch_pipelines = []
        current_batch_pipeline_scores = []
        while self._check_stopping_condition(self._start):
            try:
                if current_batch_pipeline_scores and np.isnan(np.array(current_batch_pipeline_scores, dtype=float)).all():
                    raise AutoMLSearchException(f"All pipelines in the current AutoML batch produced a score of np.nan on the primary objective {self.objective}.")
                current_batch_pipelines = self._automl_algorithm.next_batch()
                current_batch_pipeline_scores = []
            except StopIteration:
                logger.info('AutoML Algorithm out of recommendations, ending')
                break

            current_batch_size = len(current_batch_pipelines)
            current_batch_pipeline_scores = self._evaluate_pipelines(current_batch_pipelines, search_iteration_plot=search_iteration_plot)

            # Different size indicates early stopping
            if len(current_batch_pipeline_scores) != current_batch_size:
                break

        elapsed_time = time_elapsed(self._start)
        desc = f"\nSearch finished after {elapsed_time}"
        desc = desc.ljust(self._MAX_NAME_LEN)
        logger.info(desc)

        best_pipeline = self.rankings.iloc[0]
        best_pipeline_name = best_pipeline["pipeline_name"]
        logger.info(f"Best pipeline: {best_pipeline_name}")
        logger.info(f"Best pipeline {self.objective.name}: {best_pipeline['score']:3f}")

    def _check_stopping_condition(self, start):
        should_continue = True
        num_pipelines = len(self._results['pipeline_results'])

        # check max_time and max_iterations
        elapsed = time.time() - start
        if self.max_time and elapsed >= self.max_time:
            return False
        elif self.max_iterations and num_pipelines >= self.max_iterations:
            return False

        # check for early stopping
        if self.patience is None:
            return True

        first_id = self._results['search_order'][0]
        best_score = self._results['pipeline_results'][first_id]['score']
        num_without_improvement = 0
        for id in self._results['search_order'][1:]:
            curr_score = self._results['pipeline_results'][id]['score']
            significant_change = abs((curr_score - best_score) / best_score) > self.tolerance
            score_improved = curr_score > best_score if self.objective.greater_is_better else curr_score < best_score
            if score_improved and significant_change:
                best_score = curr_score
                num_without_improvement = 0
            else:
                num_without_improvement += 1
            if num_without_improvement >= self.patience:
                logger.info("\n\n{} iterations without improvement. Stopping search early...".format(self.patience))
                return False
        return should_continue

    def _validate_problem_type(self):
        for obj in self.additional_objectives:
            if not obj.is_defined_for_problem_type(self.problem_type):
                raise ValueError("Additional objective {} is not compatible with a {} problem.".format(obj.name, self.problem_type.value))

        for pipeline in self.allowed_pipelines or []:
            if pipeline.problem_type != self.problem_type:
                raise ValueError("Given pipeline {} is not compatible with problem_type {}.".format(pipeline.name, self.problem_type.value))

    def _add_baseline_pipelines(self):
        """Fits a baseline pipeline to the data.

        This is the first pipeline fit during search.

        Returns:
            bool - If the user ends the search early, will return True and searching will immediately finish. Else,
                will return False and more pipelines will be searched.
        """

        if self.problem_type == ProblemTypes.BINARY:
            baseline = ModeBaselineBinaryPipeline(parameters={})
        elif self.problem_type == ProblemTypes.MULTICLASS:
            baseline = ModeBaselineMulticlassPipeline(parameters={})
        elif self.problem_type == ProblemTypes.REGRESSION:
            baseline = MeanBaselineRegressionPipeline(parameters={})
        else:
            gap = self.problem_configuration['gap']
            max_delay = self.problem_configuration['max_delay']
            baseline = TimeSeriesBaselineRegressionPipeline(parameters={"pipeline": {"gap": gap, "max_delay": max_delay}})
        pipelines = [baseline]
        scores = self._evaluate_pipelines(pipelines, baseline=True)
        if scores == []:
            return True
        return False

    @staticmethod
    def _get_mean_cv_scores_for_all_objectives(cv_data):
        scores = defaultdict(int)
        objective_names = set([name.lower() for name in get_all_objective_names()])
        n_folds = len(cv_data)
        for fold_data in cv_data:
            for field, value in fold_data['all_objective_scores'].items():
                if field.lower() in objective_names:
                    scores[field] += value
        return {objective_name: float(score) / n_folds for objective_name, score in scores.items()}

    def _compute_cv_scores(self, pipeline):
        start = time.time()
        cv_data = []
        logger.info("\tStarting cross validation")

        X_pd = _convert_woodwork_types_wrapper(self.X_train.to_dataframe())
        y_pd = _convert_woodwork_types_wrapper(self.y_train.to_series())
        for i, (train, valid) in enumerate(self.data_splitter.split(X_pd, y_pd)):

            if pipeline.model_family == ModelFamily.ENSEMBLE and i > 0:
                # Stacked ensembles do CV internally, so we do not run CV here for performance reasons.
                logger.debug(f"Skipping fold {i} because CV for stacked ensembles is not supported.")
                break
            logger.debug(f"\t\tTraining and scoring on fold {i}")
            X_train, X_valid = self.X_train.iloc[train], self.X_train.iloc[valid]
            y_train, y_valid = self.y_train.iloc[train], self.y_train.iloc[valid]
            if self.problem_type in [ProblemTypes.BINARY, ProblemTypes.MULTICLASS]:
                diff_train = set(np.setdiff1d(self.y_train.to_series(), y_train.to_series()))
                diff_valid = set(np.setdiff1d(self.y_train.to_series(), y_valid.to_series()))
                diff_string = f"Missing target values in the training set after data split: {diff_train}. " if diff_train else ""
                diff_string += f"Missing target values in the validation set after data split: {diff_valid}." if diff_valid else ""
                if diff_string:
                    raise Exception(diff_string)
            objectives_to_score = [self.objective] + self.additional_objectives
            cv_pipeline = None
            try:
                X_threshold_tuning = None
                y_threshold_tuning = None
                if self.optimize_thresholds and self.objective.is_defined_for_problem_type(ProblemTypes.BINARY) and self.objective.can_optimize_threshold:
                    X_train, X_threshold_tuning, y_train, y_threshold_tuning = split_data(X_train, y_train, self.problem_type,
                                                                                          test_size=0.2,
                                                                                          random_state=self.random_seed)
                cv_pipeline = pipeline.clone(pipeline.random_state)
                logger.debug(f"\t\t\tFold {i}: starting training")
                cv_pipeline.fit(X_train, y_train)
                logger.debug(f"\t\t\tFold {i}: finished training")
                if self.objective.is_defined_for_problem_type(ProblemTypes.BINARY):
                    cv_pipeline.threshold = 0.5
                    if self.optimize_thresholds and self.objective.can_optimize_threshold:
                        logger.debug(f"\t\t\tFold {i}: Optimizing threshold for {self.objective.name}")
                        y_predict_proba = cv_pipeline.predict_proba(X_threshold_tuning)
                        if isinstance(y_predict_proba, pd.DataFrame):
                            y_predict_proba = y_predict_proba.iloc[:, 1]
                        else:
                            y_predict_proba = y_predict_proba[:, 1]
                        cv_pipeline.threshold = self.objective.optimize_threshold(y_predict_proba, y_threshold_tuning, X=X_threshold_tuning)
                        logger.debug(f"\t\t\tFold {i}: Optimal threshold found ({cv_pipeline.threshold:.3f})")
                logger.debug(f"\t\t\tFold {i}: Scoring trained pipeline")
                scores = cv_pipeline.score(X_valid, y_valid, objectives=objectives_to_score)
                logger.debug(f"\t\t\tFold {i}: {self.objective.name} score: {scores[self.objective.name]:.3f}")
                score = scores[self.objective.name]
            except Exception as e:

                if self.error_callback is not None:
                    self.error_callback(exception=e, traceback=traceback.format_tb(sys.exc_info()[2]), automl=self,
                                        fold_num=i, pipeline=pipeline)
                if isinstance(e, PipelineScoreError):
                    nan_scores = {objective: np.nan for objective in e.exceptions}
                    scores = {**nan_scores, **e.scored_successfully}
                    scores = OrderedDict({o.name: scores[o.name] for o in [self.objective] + self.additional_objectives})
                    score = scores[self.objective.name]
                else:
                    score = np.nan
                    scores = OrderedDict(zip([n.name for n in self.additional_objectives], [np.nan] * len(self.additional_objectives)))

            ordered_scores = OrderedDict()
            ordered_scores.update({self.objective.name: score})
            ordered_scores.update(scores)
            ordered_scores.update({"# Training": y_train.shape[0]})
            ordered_scores.update({"# Validation": y_valid.shape[0]})

            evaluation_entry = {"all_objective_scores": ordered_scores, "score": score, 'binary_classification_threshold': None}
            if isinstance(cv_pipeline, BinaryClassificationPipeline) and cv_pipeline.threshold is not None:
                evaluation_entry['binary_classification_threshold'] = cv_pipeline.threshold
            cv_data.append(evaluation_entry)
        training_time = time.time() - start
        cv_scores = pd.Series([fold['score'] for fold in cv_data])
        cv_score_mean = cv_scores.mean()
        logger.info(f"\tFinished cross validation - mean {self.objective.name}: {cv_score_mean:.3f}")
        return {'cv_data': cv_data, 'training_time': training_time, 'cv_scores': cv_scores, 'cv_score_mean': cv_score_mean}

    def _add_result(self, trained_pipeline, parameters, training_time, cv_data, cv_scores):
        cv_score = cv_scores.mean()

        percent_better_than_baseline = {}
        mean_cv_all_objectives = self._get_mean_cv_scores_for_all_objectives(cv_data)
        for obj_name in mean_cv_all_objectives:
            objective_class = get_objective(obj_name)
            # In the event add_to_rankings is called before search _baseline_cv_scores will be empty so we will return
            # nan for the base score.
            percent_better = objective_class.calculate_percent_difference(mean_cv_all_objectives[obj_name],
                                                                          self._baseline_cv_scores.get(obj_name, np.nan))
            percent_better_than_baseline[obj_name] = percent_better

        pipeline_name = trained_pipeline.name
        pipeline_summary = trained_pipeline.summary
        pipeline_id = len(self._results['pipeline_results'])

        high_variance_cv_check = HighVarianceCVDataCheck(threshold=0.2)
        high_variance_cv_check_results = high_variance_cv_check.validate(pipeline_name=pipeline_name, cv_scores=cv_scores)
        high_variance_cv = False

        if high_variance_cv_check_results["warnings"]:
            logger.warning(high_variance_cv_check_results["warnings"][0]["message"])
            high_variance_cv = True

        self._results['pipeline_results'][pipeline_id] = {
            "id": pipeline_id,
            "pipeline_name": pipeline_name,
            "pipeline_class": type(trained_pipeline),
            "pipeline_summary": pipeline_summary,
            "parameters": parameters,
            "score": cv_score,
            "high_variance_cv": high_variance_cv,
            "training_time": training_time,
            "cv_data": cv_data,
            "percent_better_than_baseline_all_objectives": percent_better_than_baseline,
            "percent_better_than_baseline": percent_better_than_baseline[self.objective.name],
            "validation_score": cv_scores[0]
        }
        self._results['search_order'].append(pipeline_id)

        if self.add_result_callback:
            self.add_result_callback(self._results['pipeline_results'][pipeline_id], trained_pipeline, self)

    def _evaluate_pipelines(self, current_pipeline_batch, baseline=False, search_iteration_plot=None):
        current_batch_pipeline_scores = []
        add_single_pipeline = False
        if isinstance(current_pipeline_batch, PipelineBase):
            current_pipeline_batch = [current_pipeline_batch]
            add_single_pipeline = True

        while len(current_pipeline_batch) > 0 and (add_single_pipeline or baseline or self._check_stopping_condition(self._start)):
            pipeline = current_pipeline_batch.pop()
            try:
                parameters = pipeline.parameters
                logger.debug('Evaluating pipeline {}'.format(pipeline.name))
                logger.debug('Pipeline parameters: {}'.format(parameters))

                if self.start_iteration_callback:
                    self.start_iteration_callback(pipeline.__class__, parameters, self)
                desc = f"{pipeline.name}"
                if len(desc) > self._MAX_NAME_LEN:
                    desc = desc[:self._MAX_NAME_LEN - 3] + "..."
                desc = desc.ljust(self._MAX_NAME_LEN)

                if not add_single_pipeline:
                    update_pipeline(logger, desc, len(self._results['pipeline_results']) + 1, self.max_iterations,
                                    self._start, 1 if baseline else self._automl_algorithm.batch_number, self.show_batch_output)

                evaluation_results = self._compute_cv_scores(pipeline)
                parameters = pipeline.parameters

                if baseline:
                    self._baseline_cv_scores = self._get_mean_cv_scores_for_all_objectives(evaluation_results["cv_data"])

                logger.debug('Adding results for pipeline {}\nparameters {}\nevaluation_results {}'.format(pipeline.name, parameters, evaluation_results))
                self._add_result(trained_pipeline=pipeline,
                                 parameters=parameters,
                                 training_time=evaluation_results['training_time'],
                                 cv_data=evaluation_results['cv_data'],
                                 cv_scores=evaluation_results['cv_scores'])
                logger.debug('Adding results complete')

                score = evaluation_results['cv_score_mean']
                score_to_minimize = -score if self.objective.greater_is_better else score
                current_batch_pipeline_scores.append(score_to_minimize)

                if not baseline and not add_single_pipeline:
                    self._automl_algorithm.add_result(score_to_minimize, pipeline)

                if search_iteration_plot:
                    search_iteration_plot.update()

                if add_single_pipeline:
                    add_single_pipeline = False

            except KeyboardInterrupt:
                current_pipeline_batch = self._handle_keyboard_interrupt(pipeline, current_pipeline_batch)
                if current_pipeline_batch == []:
                    return current_batch_pipeline_scores

        return current_batch_pipeline_scores

    def get_pipeline(self, pipeline_id, random_state=0):
        """Given the ID of a pipeline training result, returns an untrained instance of the specified pipeline
        initialized with the parameters used to train that pipeline during automl search.

        Arguments:
            pipeline_id (int): pipeline to retrieve
            random_state (int, np.random.RandomState): The random seed/state. Defaults to 0.

        Returns:
            PipelineBase: untrained pipeline instance associated with the provided ID
        """
        pipeline_results = self.results['pipeline_results'].get(pipeline_id)
        if pipeline_results is None:
            raise PipelineNotFoundError("Pipeline not found in automl results")
        pipeline_class = pipeline_results.get('pipeline_class')
        parameters = pipeline_results.get('parameters')
        if pipeline_class is None or parameters is None:
            raise PipelineNotFoundError("Pipeline class or parameters not found in automl results")
        return pipeline_class(parameters, random_state=random_state)

    def describe_pipeline(self, pipeline_id, return_dict=False):
        """Describe a pipeline

        Arguments:
            pipeline_id (int): pipeline to describe
            return_dict (bool): If True, return dictionary of information
                about pipeline. Defaults to False.

        Returns:
            Description of specified pipeline. Includes information such as
            type of pipeline components, problem, training time, cross validation, etc.
        """
        if pipeline_id not in self._results['pipeline_results']:
            raise PipelineNotFoundError("Pipeline not found")

        pipeline = self.get_pipeline(pipeline_id)
        pipeline_results = self._results['pipeline_results'][pipeline_id]

        pipeline.describe()
        log_subtitle(logger, "Training")
        logger.info("Training for {} problems.".format(pipeline.problem_type))

        if self.optimize_thresholds and self.objective.is_defined_for_problem_type(ProblemTypes.BINARY) and self.objective.can_optimize_threshold:
            logger.info("Objective to optimize binary classification pipeline thresholds for: {}".format(self.objective))

        logger.info("Total training time (including CV): %.1f seconds" % pipeline_results["training_time"])
        log_subtitle(logger, "Cross Validation", underline="-")

        all_objective_scores = [fold["all_objective_scores"] for fold in pipeline_results["cv_data"]]
        all_objective_scores = pd.DataFrame(all_objective_scores)

        for c in all_objective_scores:
            if c in ["# Training", "# Validation"]:
                all_objective_scores[c] = all_objective_scores[c].astype("object")
                continue

            mean = all_objective_scores[c].mean(axis=0)
            std = all_objective_scores[c].std(axis=0)
            all_objective_scores.loc["mean", c] = mean
            all_objective_scores.loc["std", c] = std
            all_objective_scores.loc["coef of var", c] = std / mean if abs(mean) > 0 else np.inf

        all_objective_scores = all_objective_scores.fillna("-")

        with pd.option_context('display.float_format', '{:.3f}'.format, 'expand_frame_repr', False):
            logger.info(all_objective_scores)

        if return_dict:
            return pipeline_results

    def add_to_rankings(self, pipeline):
        """Fits and evaluates a given pipeline then adds the results to the automl rankings with the requirement that automl search has been run.

        Arguments:
            pipeline (PipelineBase): pipeline to train and evaluate.
        """
        pipeline_rows = self.full_rankings[self.full_rankings['pipeline_name'] == pipeline.name]
        for parameter in pipeline_rows['parameters']:
            if pipeline.parameters == parameter:
                return
        self._evaluate_pipelines(pipeline)

    @property
    def results(self):
        """Class that allows access to a copy of the results from `automl_search`.

           Returns: dict containing `pipeline_results`: a dict with results from each pipeline,
                    and `search_order`: a list describing the order the pipelines were searched.
           """
        return copy.deepcopy(self._results)

    @property
    def has_searched(self):
        """Returns `True` if search has been ran and `False` if not"""
        searched = True if self._results['pipeline_results'] else False
        return searched

    @property
    def rankings(self):
        """Returns a pandas.DataFrame with scoring results from the highest-scoring set of parameters used with each pipeline."""
        return self.full_rankings.drop_duplicates(subset="pipeline_name", keep="first")

    @property
    def full_rankings(self):
        """Returns a pandas.DataFrame with scoring results from all pipelines searched"""
        ascending = True
        if self.objective.greater_is_better:
            ascending = False

        full_rankings_cols = ["id", "pipeline_name", "score", "validation_score",
                              "percent_better_than_baseline", "high_variance_cv", "parameters"]
        if not self.has_searched:
            return pd.DataFrame(columns=full_rankings_cols)

        rankings_df = pd.DataFrame(self._results['pipeline_results'].values())
        rankings_df = rankings_df[full_rankings_cols]
        rankings_df.sort_values("score", ascending=ascending, inplace=True)
        rankings_df.reset_index(drop=True, inplace=True)
        return rankings_df

    @property
    def best_pipeline(self):
        """Returns an untrained instance of the best pipeline and parameters found during automl search.

        Returns:
            PipelineBase: untrained pipeline instance associated with the best automl search result.
        """
        if not self.has_searched:
            raise PipelineNotFoundError("automl search must be run before selecting `best_pipeline`.")

        best = self.rankings.iloc[0]
        return self.get_pipeline(best["id"])

    def save(self, file_path, pickle_protocol=cloudpickle.DEFAULT_PROTOCOL):
        """Saves AutoML object at file path

        Arguments:
            file_path (str): location to save file
            pickle_protocol (int): the pickle data stream format.

        Returns:
            None
        """
        with open(file_path, 'wb') as f:
            cloudpickle.dump(self, f, protocol=pickle_protocol)

    @staticmethod
    def load(file_path):
        """Loads AutoML object at file path

        Arguments:
            file_path (str): location to find file to load

        Returns:
            AutoSearchBase object
        """
        with open(file_path, 'rb') as f:
            return cloudpickle.load(f)<|MERGE_RESOLUTION|>--- conflicted
+++ resolved
@@ -265,11 +265,7 @@
         self.y_train = _convert_to_woodwork_structure(y_train)
 
         default_data_splitter = make_data_splitter(self.X_train, self.y_train, self.problem_type, self.problem_configuration,
-<<<<<<< HEAD
-                                                n_splits=3, shuffle=True, random_state=self.random_seed)
-=======
                                                    n_splits=3, shuffle=True, random_state=self.random_seed)
->>>>>>> 095b0539
         self.data_splitter = self.data_splitter or default_data_splitter
 
     def _validate_objective(self, objective):
