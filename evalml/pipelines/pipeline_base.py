--- conflicted
+++ resolved
@@ -44,11 +44,7 @@
 
     custom_hyperparameters = None
 
-<<<<<<< HEAD
-    def __init__(self, parameters):
-=======
-    def __init__(self, parameters, objective, random_state=0):
->>>>>>> 806aa435
+    def __init__(self, parameters, random_state=0):
         """Machine learning pipeline made out of transformers and a estimator.
 
         Required Class Variables:
