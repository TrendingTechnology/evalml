import os
from unittest.mock import patch

import cloudpickle
import numpy as np
import pandas as pd
import pytest
import woodwork as ww
from skopt.space import Integer, Real

from evalml.demos import load_breast_cancer, load_wine
from evalml.exceptions import (
    IllFormattedClassNameError,
    MissingComponentError,
    PipelineNotYetFittedError,
    PipelineScoreError
)
from evalml.model_family import ModelFamily
from evalml.objectives import FraudCost, Precision
from evalml.pipelines import (
    BinaryClassificationPipeline,
    MulticlassClassificationPipeline,
    PipelineBase,
    RegressionPipeline
)
from evalml.pipelines.components import (
    DateTimeFeaturizer,
    DelayedFeatureTransformer,
    DropNullColumns,
    ElasticNetClassifier,
    Estimator,
    Imputer,
    LinearRegressor,
    LogisticRegressionClassifier,
    OneHotEncoder,
    RandomForestClassifier,
    RFClassifierSelectFromModel,
    StackedEnsembleClassifier,
    StackedEnsembleRegressor,
    StandardScaler,
    TextFeaturizer,
    Transformer
)
from evalml.pipelines.components.utils import (
    _all_estimators_used_in_search,
    allowed_model_families
)
from evalml.pipelines.utils import (
    _get_pipeline_base_class,
    generate_pipeline_code,
    get_estimators,
    make_pipeline,
    make_pipeline_from_components
)
from evalml.problem_types import ProblemTypes, is_time_series


def test_allowed_model_families(has_minimal_dependencies):
    families = [ModelFamily.RANDOM_FOREST, ModelFamily.LINEAR_MODEL, ModelFamily.EXTRA_TREES, ModelFamily.DECISION_TREE]
    expected_model_families_binary = set(families)
    expected_model_families_regression = set(families)
    if not has_minimal_dependencies:
        expected_model_families_binary.update([ModelFamily.XGBOOST, ModelFamily.CATBOOST, ModelFamily.LIGHTGBM])
        expected_model_families_regression.update([ModelFamily.CATBOOST, ModelFamily.XGBOOST, ModelFamily.LIGHTGBM])
    assert set(allowed_model_families(ProblemTypes.BINARY)) == expected_model_families_binary
    assert set(allowed_model_families(ProblemTypes.REGRESSION)) == expected_model_families_regression


def test_all_estimators(has_minimal_dependencies):
    if has_minimal_dependencies:
        assert len((_all_estimators_used_in_search())) == 10
    else:
        assert len(_all_estimators_used_in_search()) == 16


def test_get_estimators(has_minimal_dependencies):
    if has_minimal_dependencies:
        assert len(get_estimators(problem_type=ProblemTypes.BINARY)) == 5
        assert len(get_estimators(problem_type=ProblemTypes.BINARY, model_families=[ModelFamily.LINEAR_MODEL])) == 2
        assert len(get_estimators(problem_type=ProblemTypes.MULTICLASS)) == 5
        assert len(get_estimators(problem_type=ProblemTypes.REGRESSION)) == 5
    else:
        assert len(get_estimators(problem_type=ProblemTypes.BINARY)) == 8
        assert len(get_estimators(problem_type=ProblemTypes.BINARY, model_families=[ModelFamily.LINEAR_MODEL])) == 2
        assert len(get_estimators(problem_type=ProblemTypes.MULTICLASS)) == 8
        assert len(get_estimators(problem_type=ProblemTypes.REGRESSION)) == 8

    assert len(get_estimators(problem_type=ProblemTypes.BINARY, model_families=[])) == 0
    assert len(get_estimators(problem_type=ProblemTypes.MULTICLASS, model_families=[])) == 0
    assert len(get_estimators(problem_type=ProblemTypes.REGRESSION, model_families=[])) == 0

    with pytest.raises(RuntimeError, match="Unrecognized model type for problem type"):
        get_estimators(problem_type=ProblemTypes.REGRESSION, model_families=["random_forest", "none"])
    with pytest.raises(TypeError, match="model_families parameter is not a list."):
        get_estimators(problem_type=ProblemTypes.REGRESSION, model_families='random_forest')
    with pytest.raises(KeyError):
        get_estimators(problem_type="Not A Valid Problem Type")


@pytest.mark.parametrize("input_type", ["pd", "ww"])
@pytest.mark.parametrize("problem_type", ProblemTypes.all_problem_types)
def test_make_pipeline_all_nan_no_categoricals(input_type, problem_type):
    # testing that all_null column is not considered categorical
    X = pd.DataFrame({"all_null": [np.nan, np.nan, np.nan, np.nan, np.nan],
                      "num": [1, 2, 3, 4, 5]})
    y = pd.Series([0, 0, 1, 1, 0])
    if input_type == 'ww':
        X = ww.DataTable(X)
        y = ww.DataColumn(y)

    estimators = get_estimators(problem_type=problem_type)
    pipeline_class = _get_pipeline_base_class(problem_type)
    if problem_type == ProblemTypes.MULTICLASS:
        y = pd.Series([0, 2, 1, 2])

    for estimator_class in estimators:
        for problem_type in estimator_class.supported_problem_types:
            pipeline = make_pipeline(X, y, estimator_class, problem_type)
            assert isinstance(pipeline, type(pipeline_class))
            assert pipeline.custom_hyperparameters is None
            if is_time_series(problem_type):
                delayed_features = [DelayedFeatureTransformer]
            else:
                delayed_features = []
            if estimator_class.model_family == ModelFamily.LINEAR_MODEL:
                estimator_components = [StandardScaler, estimator_class]
            elif estimator_class.model_family == ModelFamily.CATBOOST:
                estimator_components = [estimator_class]
            else:
                estimator_components = [estimator_class]
            assert pipeline.component_graph == [DropNullColumns, Imputer] + delayed_features + estimator_components


@pytest.mark.parametrize("input_type", ["pd", "ww"])
@pytest.mark.parametrize("problem_type", ProblemTypes.all_problem_types)
def test_make_pipeline(input_type, problem_type):
    X = pd.DataFrame({"all_null": [np.nan, np.nan, np.nan, np.nan, np.nan],
                      "categorical": ["a", "b", "a", "c", "c"],
                      "some dates": pd.date_range('2000-02-03', periods=5, freq='W')})
    y = pd.Series([0, 0, 1, 0, 0])
    if input_type == 'ww':
        X = ww.DataTable(X)
        y = ww.DataColumn(y)

    estimators = get_estimators(problem_type=problem_type)
    pipeline_class = _get_pipeline_base_class(problem_type)
    if problem_type == ProblemTypes.MULTICLASS:
        y = pd.Series([0, 2, 1, 2])

    for estimator_class in estimators:
        for problem_type in estimator_class.supported_problem_types:
            pipeline = make_pipeline(X, y, estimator_class, problem_type)
            assert isinstance(pipeline, type(pipeline_class))
            assert pipeline.custom_hyperparameters is None
            if is_time_series(problem_type):
                delayed_features = [DelayedFeatureTransformer]
            else:
                delayed_features = []
            if estimator_class.model_family == ModelFamily.LINEAR_MODEL:
                estimator_components = [OneHotEncoder, StandardScaler, estimator_class]
            elif estimator_class.model_family == ModelFamily.CATBOOST:
                estimator_components = [estimator_class]
            else:
                estimator_components = [OneHotEncoder, estimator_class]
            assert pipeline.component_graph == [DropNullColumns, Imputer, DateTimeFeaturizer] + delayed_features + estimator_components


@pytest.mark.parametrize("input_type", ["pd", "ww"])
@pytest.mark.parametrize("problem_type", ProblemTypes.all_problem_types)
def test_make_pipeline_no_nulls(input_type, problem_type):
    X = pd.DataFrame({"numerical": [1, 2, 3, 1, 2],
                      "categorical": ["a", "b", "a", "c", "c"],
                      "some dates": pd.date_range('2000-02-03', periods=5, freq='W')})
    y = pd.Series([0, 1, 1, 0, 0])
    if input_type == 'ww':
        X = ww.DataTable(X)
        y = ww.DataColumn(y)

    estimators = get_estimators(problem_type=problem_type)
    pipeline_class = _get_pipeline_base_class(problem_type)
    if problem_type == ProblemTypes.MULTICLASS:
        y = pd.Series([0, 2, 1, 2])

    for estimator_class in estimators:
        for problem_type in estimator_class.supported_problem_types:
            pipeline = make_pipeline(X, y, estimator_class, problem_type)
            assert isinstance(pipeline, type(pipeline_class))
            assert pipeline.custom_hyperparameters is None
            if is_time_series(problem_type):
                delayed_features = [DelayedFeatureTransformer]
            else:
                delayed_features = []
            if estimator_class.model_family == ModelFamily.LINEAR_MODEL:
                estimator_components = [OneHotEncoder, StandardScaler, estimator_class]
            elif estimator_class.model_family == ModelFamily.CATBOOST:
                estimator_components = [estimator_class]
            else:
                estimator_components = [OneHotEncoder, estimator_class]
            assert pipeline.component_graph == [Imputer, DateTimeFeaturizer] + delayed_features + estimator_components


@pytest.mark.parametrize("input_type", ["pd", "ww"])
@pytest.mark.parametrize("problem_type", ProblemTypes.all_problem_types)
def test_make_pipeline_no_datetimes(input_type, problem_type):
    X = pd.DataFrame({"numerical": [1, 2, 3, 1, 2],
                      "categorical": ["a", "b", "a", "c", "c"],
                      "all_null": [np.nan, np.nan, np.nan, np.nan, np.nan]})
    y = pd.Series([0, 1, 1, 0, 0])
    if input_type == 'ww':
        X = ww.DataTable(X)
        y = ww.DataColumn(y)

    estimators = get_estimators(problem_type=problem_type)
    pipeline_class = _get_pipeline_base_class(problem_type)
    if problem_type == ProblemTypes.MULTICLASS:
        y = pd.Series([0, 2, 1, 2])

    for estimator_class in estimators:
        for problem_type in estimator_class.supported_problem_types:
            pipeline = make_pipeline(X, y, estimator_class, problem_type)
            assert isinstance(pipeline, type(pipeline_class))
            assert pipeline.custom_hyperparameters is None
            if is_time_series(problem_type):
                delayed_features = [DelayedFeatureTransformer]
            else:
                delayed_features = []
            if estimator_class.model_family == ModelFamily.LINEAR_MODEL:
                estimator_components = [OneHotEncoder, StandardScaler, estimator_class]
            elif estimator_class.model_family == ModelFamily.CATBOOST:
                estimator_components = [estimator_class]
            else:
                estimator_components = [OneHotEncoder, estimator_class]
            assert pipeline.component_graph == [DropNullColumns, Imputer] + delayed_features + estimator_components


@pytest.mark.parametrize("input_type", ["pd", "ww"])
@pytest.mark.parametrize("problem_type", ProblemTypes.all_problem_types)
def test_make_pipeline_no_column_names(input_type, problem_type):
    X = pd.DataFrame([[1, "a", np.nan], [2, "b", np.nan], [5, "b", np.nan]])
    y = pd.Series([0, 0, 1])
    if input_type == 'ww':
        X = ww.DataTable(X)
        y = ww.DataColumn(y)
    estimators = get_estimators(problem_type=problem_type)
    pipeline_class = _get_pipeline_base_class(problem_type)
    if problem_type == ProblemTypes.MULTICLASS:
        y = pd.Series([0, 2, 1, 2])

    for estimator_class in estimators:
        for problem_type in estimator_class.supported_problem_types:
            pipeline = make_pipeline(X, y, estimator_class, problem_type)
            assert isinstance(pipeline, type(pipeline_class))
            assert pipeline.custom_hyperparameters is None
            if is_time_series(problem_type):
                delayed_features = [DelayedFeatureTransformer]
            else:
                delayed_features = []
            if estimator_class.model_family == ModelFamily.LINEAR_MODEL:
                estimator_components = [OneHotEncoder, StandardScaler, estimator_class]
            elif estimator_class.model_family == ModelFamily.CATBOOST:
                estimator_components = [estimator_class]
            else:
                estimator_components = [OneHotEncoder, estimator_class]
            assert pipeline.component_graph == [DropNullColumns, Imputer] + delayed_features + estimator_components


@pytest.mark.parametrize("input_type", ["pd", "ww"])
@pytest.mark.parametrize("problem_type", ProblemTypes.all_problem_types)
def test_make_pipeline_text_columns(input_type, problem_type):
    X = pd.DataFrame({"numerical": [1, 2, 3, 1, 2],
                      "categorical": ["a", "b", "a", "c", "c"],
                      "text": ["string one", "another", "text for a column", "text string", "hello world"]})
    y = pd.Series([0, 0, 1, 1, 0])
    if input_type == 'ww':
        X = ww.DataTable(X)
        y = ww.DataColumn(y)
    estimators = get_estimators(problem_type=problem_type)

    pipeline_class = _get_pipeline_base_class(problem_type)
    if problem_type == ProblemTypes.MULTICLASS:
        y = pd.Series([0, 2, 1, 2])

    for estimator_class in estimators:
        for problem_type in estimator_class.supported_problem_types:
            pipeline = make_pipeline(X, y, estimator_class, problem_type, text_columns=['text'])
            assert isinstance(pipeline, type(pipeline_class))
            assert pipeline.custom_hyperparameters is None
            if is_time_series(problem_type):
                delayed_features = [DelayedFeatureTransformer]
            else:
                delayed_features = []
            if estimator_class.model_family == ModelFamily.LINEAR_MODEL:
                estimator_components = [OneHotEncoder, StandardScaler, estimator_class]
            elif estimator_class.model_family == ModelFamily.CATBOOST:
                estimator_components = [estimator_class]
            else:
                estimator_components = [OneHotEncoder, estimator_class]
            assert pipeline.component_graph == [Imputer, TextFeaturizer] + delayed_features + estimator_components


@pytest.mark.parametrize("problem_type", ProblemTypes.all_problem_types)
def test_make_pipeline_numpy_input(problem_type):
    X = np.array([[1, 2, 0, np.nan], [2, 2, 1, np.nan], [5, 1, np.nan, np.nan]])
    y = np.array([0, 0, 1, 0])

    estimators = get_estimators(problem_type=problem_type)
    pipeline_class = _get_pipeline_base_class(problem_type)
    if problem_type == ProblemTypes.MULTICLASS:
        y = pd.Series([0, 2, 1, 2])

    for estimator_class in estimators:
        for problem_type in estimator_class.supported_problem_types:
            pipeline = make_pipeline(X, y, estimator_class, problem_type)
            assert isinstance(pipeline, type(pipeline_class))
            if is_time_series(problem_type):
                delayed_features = [DelayedFeatureTransformer]
            else:
                delayed_features = []
            if estimator_class.model_family == ModelFamily.LINEAR_MODEL:
                estimator_components = [StandardScaler, estimator_class]
            else:
                estimator_components = [estimator_class]
            assert pipeline.component_graph == [DropNullColumns, Imputer] + delayed_features + estimator_components


@pytest.mark.parametrize("input_type", ["pd", "ww"])
@pytest.mark.parametrize("problem_type", ProblemTypes.all_problem_types)
def test_make_pipeline_datetime_no_categorical(input_type, problem_type):
    X = pd.DataFrame({"numerical": [1, 2, 3, 1, 2],
                      "some dates": pd.date_range('2000-02-03', periods=5, freq='W')})
    y = pd.Series([0, 1, 1, 0, 0])
    if input_type == 'ww':
        X = ww.DataTable(X)
        y = ww.DataColumn(y)

    estimators = get_estimators(problem_type=problem_type)
    pipeline_class = _get_pipeline_base_class(problem_type)
    if problem_type == ProblemTypes.MULTICLASS:
        y = pd.Series([0, 2, 1, 2])

    for estimator_class in estimators:
        for problem_type in estimator_class.supported_problem_types:
            pipeline = make_pipeline(X, y, estimator_class, problem_type)
            assert isinstance(pipeline, type(pipeline_class))
            assert pipeline.custom_hyperparameters is None
            if is_time_series(problem_type):
                delayed_features = [DelayedFeatureTransformer]
            else:
                delayed_features = []
            if estimator_class.model_family == ModelFamily.LINEAR_MODEL:
                estimator_components = [StandardScaler, estimator_class]
            elif estimator_class.model_family == ModelFamily.CATBOOST:
                estimator_components = [estimator_class]
            else:
                estimator_components = [estimator_class]
            assert pipeline.component_graph == [Imputer, DateTimeFeaturizer] + delayed_features + estimator_components


def test_make_pipeline_problem_type_mismatch():
    with pytest.raises(ValueError, match=f"{LogisticRegressionClassifier.name} is not a valid estimator for problem type"):
        make_pipeline(pd.DataFrame(), pd.Series(), LogisticRegressionClassifier, ProblemTypes.REGRESSION)
    with pytest.raises(ValueError, match=f"{LinearRegressor.name} is not a valid estimator for problem type"):
        make_pipeline(pd.DataFrame(), pd.Series(), LinearRegressor, ProblemTypes.MULTICLASS)
    with pytest.raises(ValueError, match=f"{Transformer.name} is not a valid estimator for problem type"):
        make_pipeline(pd.DataFrame(), pd.Series(), Transformer, ProblemTypes.MULTICLASS)


def test_make_pipeline_from_components(X_y_binary, logistic_regression_binary_pipeline_class):
    with pytest.raises(ValueError, match="Pipeline needs to have an estimator at the last position of the component list"):
        make_pipeline_from_components([Imputer()], problem_type='binary')

    with pytest.raises(KeyError, match="Problem type 'invalid_type' does not exist"):
        make_pipeline_from_components([RandomForestClassifier()], problem_type='invalid_type')

    with pytest.raises(TypeError, match="Custom pipeline name must be a string"):
        make_pipeline_from_components([RandomForestClassifier()], problem_type='binary', custom_name=True)

    with pytest.raises(TypeError, match="Every element of `component_instances` must be an instance of ComponentBase"):
        make_pipeline_from_components([RandomForestClassifier], problem_type='binary')

    with pytest.raises(TypeError, match="Every element of `component_instances` must be an instance of ComponentBase"):
        make_pipeline_from_components(['RandomForestClassifier'], problem_type='binary')

    imp = Imputer(numeric_impute_strategy='median', random_state=5)
    est = RandomForestClassifier(random_state=7)
    pipeline = make_pipeline_from_components([imp, est], ProblemTypes.BINARY, custom_name='My Pipeline',
                                             random_state=15)
<<<<<<< HEAD
    assert [c.__class__ for c in pipeline._component_graph] == [Imputer, RandomForestClassifier]
    assert [bool(c.random_state == 15) for c in pipeline._component_graph]
=======
    assert [c.__class__ for c in pipeline] == [Imputer, RandomForestClassifier]
    assert [check_random_state_equality(c.random_state, np.random.RandomState(15)) for c in pipeline]
>>>>>>> d96defd8
    assert pipeline.problem_type == ProblemTypes.BINARY
    assert pipeline.custom_name == 'My Pipeline'
    expected_parameters = {
        'Imputer': {
            'categorical_impute_strategy': 'most_frequent',
            'numeric_impute_strategy': 'median',
            'categorical_fill_value': None,
            'numeric_fill_value': None},
        'Random Forest Classifier': {
            'n_estimators': 100,
            'max_depth': 6,
            'n_jobs': -1}
    }
    assert pipeline.parameters == expected_parameters
    assert pipeline.random_state == 15

    class DummyEstimator(Estimator):
        name = "Dummy!"
        model_family = "foo"
        supported_problem_types = [ProblemTypes.BINARY]
        parameters = {'bar': 'baz'}
    random_state = 42
    pipeline = make_pipeline_from_components([DummyEstimator(random_state=3)], ProblemTypes.BINARY, random_state=random_state)
    components_list = [c for c in pipeline]
    assert len(components_list) == 1
    assert isinstance(components_list[0], DummyEstimator)
    assert components_list[0].random_state == random_state
    expected_parameters = {'Dummy!': {'bar': 'baz'}}
    assert pipeline.parameters == expected_parameters
    assert pipeline.random_state == random_state

    X, y = X_y_binary
    pipeline = logistic_regression_binary_pipeline_class(parameters={"Logistic Regression Classifier": {"n_jobs": 1}},
<<<<<<< HEAD
                                                         random_state=42)
    component_instances = [c for c in pipeline._component_graph]
=======
                                                         random_state=np.random.RandomState(42))
    component_instances = [c for c in pipeline]
>>>>>>> d96defd8
    new_pipeline = make_pipeline_from_components(component_instances, ProblemTypes.BINARY)
    pipeline.fit(X, y)
    predictions = pipeline.predict(X)
    new_pipeline.fit(X, y)
    new_predictions = new_pipeline.predict(X)
    assert np.array_equal(predictions, new_predictions)
    assert np.array_equal(pipeline.feature_importance, new_pipeline.feature_importance)
    assert new_pipeline.name == 'Templated Pipeline'
    assert pipeline.parameters == new_pipeline.parameters
    for component, new_component in zip(pipeline._component_graph, new_pipeline._component_graph):
        assert isinstance(new_component, type(component))
    assert pipeline.describe() == new_pipeline.describe()


def test_required_fields():
    class TestPipelineWithoutComponentGraph(PipelineBase):
        pass

    with pytest.raises(TypeError):
        TestPipelineWithoutComponentGraph(parameters={})


def test_serialization(X_y_binary, tmpdir, logistic_regression_binary_pipeline_class):
    X, y = X_y_binary
    path = os.path.join(str(tmpdir), 'pipe.pkl')
    pipeline = logistic_regression_binary_pipeline_class(parameters={"Logistic Regression Classifier": {"n_jobs": 1}})
    pipeline.fit(X, y)
    pipeline.save(path)
    assert pipeline.score(X, y, ['precision']) == PipelineBase.load(path).score(X, y, ['precision'])


@patch('cloudpickle.dump')
def test_serialization_protocol(mock_cloudpickle_dump, tmpdir, logistic_regression_binary_pipeline_class):
    path = os.path.join(str(tmpdir), 'pipe.pkl')
    pipeline = logistic_regression_binary_pipeline_class(parameters={})

    pipeline.save(path)
    assert len(mock_cloudpickle_dump.call_args_list) == 1
    assert mock_cloudpickle_dump.call_args_list[0][1]['protocol'] == cloudpickle.DEFAULT_PROTOCOL

    mock_cloudpickle_dump.reset_mock()

    pipeline.save(path, pickle_protocol=42)
    assert len(mock_cloudpickle_dump.call_args_list) == 1
    assert mock_cloudpickle_dump.call_args_list[0][1]['protocol'] == 42


@pytest.fixture
def pickled_pipeline_path(X_y_binary, tmpdir, logistic_regression_binary_pipeline_class):
    X, y = X_y_binary
    path = os.path.join(str(tmpdir), 'pickled_pipe.pkl')
    pipeline = logistic_regression_binary_pipeline_class(parameters={"Logistic Regression Classifier": {"n_jobs": 1}})
    pipeline.fit(X, y)
    pipeline.save(path)
    return path


def test_load_pickled_pipeline_with_custom_objective(X_y_binary, pickled_pipeline_path, logistic_regression_binary_pipeline_class):
    X, y = X_y_binary
    # checks that class is not defined before loading in pipeline
    with pytest.raises(NameError):
        MockPrecision()  # noqa: F821: ignore flake8's "undefined name" error
    objective = Precision()
    pipeline = logistic_regression_binary_pipeline_class(parameters={"Logistic Regression Classifier": {"n_jobs": 1}})
    pipeline.fit(X, y)
    assert PipelineBase.load(pickled_pipeline_path).score(X, y, [objective]) == pipeline.score(X, y, [objective])


def test_reproducibility(X_y_binary, logistic_regression_binary_pipeline_class):
    X, y = X_y_binary
    objective = FraudCost(
        retry_percentage=.5,
        interchange_fee=.02,
        fraud_payout_percentage=.75,
        amount_col=10
    )

    parameters = {
        'Imputer': {
            "categorical_impute_strategy": "most_frequent",
            "numeric_impute_strategy": "mean",
        },
        'Logistic Regression Classifier': {
            'penalty': 'l2',
            'C': 1.0,
            'n_jobs': 1
        }
    }

    clf = logistic_regression_binary_pipeline_class(parameters=parameters)
    clf.fit(X, y)

    clf_1 = logistic_regression_binary_pipeline_class(parameters=parameters)
    clf_1.fit(X, y)

    assert clf_1.score(X, y, [objective]) == clf.score(X, y, [objective])


def test_indexing(X_y_binary, logistic_regression_binary_pipeline_class):
    X, y = X_y_binary
    clf = logistic_regression_binary_pipeline_class(parameters={"Logistic Regression Classifier": {"n_jobs": 1}})
    clf.fit(X, y)

    assert isinstance(clf[1], OneHotEncoder)
    assert isinstance(clf['Imputer'], Imputer)

    setting_err_msg = 'Setting pipeline components is not supported.'
    with pytest.raises(NotImplementedError, match=setting_err_msg):
        clf[1] = OneHotEncoder()

    slicing_err_msg = 'Slicing pipelines is currently not supported.'
    with pytest.raises(NotImplementedError, match=slicing_err_msg):
        clf[:1]


def test_describe(caplog, logistic_regression_binary_pipeline_class):
    lrp = logistic_regression_binary_pipeline_class(parameters={})
    lrp.describe()
    out = caplog.text
    assert "Logistic Regression Binary Pipeline" in out
    assert "Problem Type: binary" in out
    assert "Model Family: Linear" in out
    assert "Number of features: " not in out

    for component in lrp:
        if component.hyperparameter_ranges:
            for parameter in component.hyperparameter_ranges:
                assert parameter in out
        assert component.name in out


def test_describe_nonlinear(caplog, nonlinear_binary_pipeline_class):
    nbpl = nonlinear_binary_pipeline_class(parameters={})
    nbpl.describe()
    out = caplog.text
    assert "Non Linear Binary Pipeline" in out
    assert "Problem Type: binary" in out
    assert "Model Family: Linear" in out
    assert "Number of features: " not in out

    for component in nbpl:
        if component.hyperparameter_ranges:
            for parameter in component.hyperparameter_ranges:
                assert parameter in out
        assert component.name in out


def test_describe_fitted(X_y_binary, caplog, logistic_regression_binary_pipeline_class):
    X, y = X_y_binary
    lrp = logistic_regression_binary_pipeline_class(parameters={"Logistic Regression Classifier": {"n_jobs": 1}})
    lrp.fit(X, y)
    lrp.describe()
    out = caplog.text
    assert "Logistic Regression Binary Pipeline" in out
    assert "Problem Type: binary" in out
    assert "Model Family: Linear" in out
    assert "Number of features: {}".format(X.shape[1]) in out

    for component in lrp:
        if component.hyperparameter_ranges:
            for parameter in component.hyperparameter_ranges:
                assert parameter in out
        assert component.name in out


def test_describe_nonlinear_fitted(X_y_binary, caplog, nonlinear_binary_pipeline_class):
    X, y = X_y_binary
    nbpl = nonlinear_binary_pipeline_class(parameters={})
    nbpl.fit(X, y)
    nbpl.describe()
    out = caplog.text
    assert "Non Linear Binary Pipeline" in out
    assert "Problem Type: binary" in out
    assert "Model Family: Linear" in out
    assert "Number of features: 2" in out

    for component in nbpl:
        if component.hyperparameter_ranges:
            for parameter in component.hyperparameter_ranges:
                assert parameter in out
        assert component.name in out


def test_nonlinear_model_family():
    class DummyNonlinearPipeline(BinaryClassificationPipeline):
        component_graph = {'Imputer': ['Imputer'],
                           'OneHot': ['One Hot Encoder', 'Imputer.x'],
                           'Elastic Net': ['Elastic Net Classifier', 'OneHot.x'],
                           'Logistic Regression': ['Logistic Regression Classifier', 'OneHot.x'],
                           'Random Forest': ['Random Forest Classifier', 'Logistic Regression', 'Elastic Net']}

    class DummyTransformerEndPipeline(BinaryClassificationPipeline):
        component_graph = {'Imputer': ['Imputer'],
                           'OneHot': ['One Hot Encoder', 'Imputer.x'],
                           'Random Forest': ['Random Forest Classifier', 'OneHot.x'],
                           'Logistic Regression': ['Logistic Regression Classifier', 'OneHot.x'],
                           'Scaler': ['Standard Scaler', 'Random Forest', 'Logistic Regression']}

    assert DummyNonlinearPipeline.model_family == ModelFamily.RANDOM_FOREST
    assert DummyTransformerEndPipeline.model_family == ModelFamily.NONE

    nlbp = DummyNonlinearPipeline({})
    nltp = DummyTransformerEndPipeline({})

    assert nlbp.model_family == ModelFamily.RANDOM_FOREST
    assert nltp.model_family == ModelFamily.NONE


def test_parameters(logistic_regression_binary_pipeline_class):
    parameters = {
        'Imputer': {
            "categorical_impute_strategy": "most_frequent",
            "numeric_impute_strategy": "median"
        },
        'Logistic Regression Classifier': {
            'penalty': 'l2',
            'C': 3.0,
        }
    }
    lrp = logistic_regression_binary_pipeline_class(parameters=parameters)
    expected_parameters = {
        'Imputer': {
            "categorical_impute_strategy": "most_frequent",
            "numeric_impute_strategy": "median",
            'categorical_fill_value': None,
            'numeric_fill_value': None
        },
        'One Hot Encoder': {
            'top_n': 10,
            'features_to_encode': None,
            'categories': None,
            'drop': None,
            'handle_unknown': 'ignore',
            'handle_missing': 'error'
        },
        'Logistic Regression Classifier': {
            'penalty': 'l2',
            'C': 3.0,
            'n_jobs': -1,
            'multi_class': 'auto',
            'solver': 'lbfgs'
        }
    }
    assert lrp.parameters == expected_parameters


def test_parameters_nonlinear(nonlinear_binary_pipeline_class):

    parameters = {
        'Imputer': {
            "categorical_impute_strategy": "most_frequent",
            "numeric_impute_strategy": "median"
        },
        'Logistic Regression': {
            'penalty': 'l2',
            'C': 3.0,
        }
    }
    nlbp = nonlinear_binary_pipeline_class(parameters=parameters)
    expected_parameters = {
        'Imputer': {
            "categorical_impute_strategy": "most_frequent",
            "numeric_impute_strategy": "median",
            'categorical_fill_value': None,
            'numeric_fill_value': None
        },
        'OneHot_RandomForest': {
            'top_n': 10,
            'features_to_encode': None,
            'categories': None,
            'drop': None,
            'handle_unknown': 'ignore',
            'handle_missing': 'error'
        },
        'OneHot_ElasticNet': {
            'top_n': 10,
            'features_to_encode': None,
            'categories': None,
            'drop': None,
            'handle_unknown': 'ignore',
            'handle_missing': 'error'
        },
        'Random Forest': {
            'max_depth': 6,
            'n_estimators': 100,
            'n_jobs': -1
        },
        'Elastic Net': {
            'alpha': 0.5,
            'l1_ratio': 0.5,
            'loss': 'log',
            'max_iter': 1000,
            'n_jobs': -1,
            'penalty': 'elasticnet'
        },
        'Logistic Regression': {
            'penalty': 'l2',
            'C': 3.0,
            'n_jobs': -1,
            'multi_class': 'auto',
            'solver': 'lbfgs'
        }
    }
    assert nlbp.parameters == expected_parameters


def test_name():
    class TestNamePipeline(BinaryClassificationPipeline):
        component_graph = ['Logistic Regression Classifier']

    class TestDefinedNamePipeline(BinaryClassificationPipeline):
        custom_name = "Cool Logistic Regression"
        component_graph = ['Logistic Regression Classifier']

    class testillformattednamepipeline(BinaryClassificationPipeline):
        component_graph = ['Logistic Regression Classifier']

    assert TestNamePipeline.name == "Test Name Pipeline"
    assert TestNamePipeline.custom_name is None
    assert TestDefinedNamePipeline.name == "Cool Logistic Regression"
    assert TestDefinedNamePipeline.custom_name == "Cool Logistic Regression"
    assert TestDefinedNamePipeline(parameters={}).name == "Cool Logistic Regression"
    with pytest.raises(IllFormattedClassNameError):
        testillformattednamepipeline.name == "Test Illformatted Name Pipeline"


def test_multi_format_creation(X_y_binary):
    X, y = X_y_binary

    class TestPipeline(BinaryClassificationPipeline):
        component_graph = component_graph = ['Imputer', 'One Hot Encoder', StandardScaler, 'Logistic Regression Classifier']

        hyperparameters = {
            'Imputer': {
                "categorical_impute_strategy": ["most_frequent"],
                "numeric_impute_strategy": ["mean", "median", "most_frequent"]
            },
            'Logistic Regression Classifier': {
                "penalty": ["l2"],
                "C": Real(.01, 10)
            }
        }

    parameters = {
        'Imputer': {
            "categorical_impute_strategy": "most_frequent",
            "numeric_impute_strategy": "mean",
        },
        'Logistic Regression Classifier': {
            'penalty': 'l2',
            'C': 1.0,
            'n_jobs': 1
        }
    }

    clf = TestPipeline(parameters=parameters)
    correct_components = [Imputer, OneHotEncoder, StandardScaler, LogisticRegressionClassifier]
    for component, correct_components in zip(clf, correct_components):
        assert isinstance(component, correct_components)
    assert clf.model_family == ModelFamily.LINEAR_MODEL

    clf.fit(X, y)
    clf.score(X, y, ['precision'])
    assert not clf.feature_importance.isnull().all().all()


def test_multiple_feature_selectors(X_y_binary):
    X, y = X_y_binary

    class TestPipeline(BinaryClassificationPipeline):
        component_graph = ['Imputer', 'One Hot Encoder', 'RF Classifier Select From Model', StandardScaler, 'RF Classifier Select From Model', 'Logistic Regression Classifier']

        hyperparameters = {
            'Imputer': {
                "categorical_impute_strategy": ["most_frequent"],
                "numeric_impute_strategy": ["mean", "median", "most_frequent"]
            },
            'Logistic Regression Classifier': {
                "penalty": ["l2"],
                "C": Real(.01, 10)
            }
        }

    clf = TestPipeline(parameters={"Logistic Regression Classifier": {"n_jobs": 1}})
    correct_components = [Imputer, OneHotEncoder, RFClassifierSelectFromModel, StandardScaler, RFClassifierSelectFromModel, LogisticRegressionClassifier]
    for component, correct_components in zip(clf, correct_components):
        assert isinstance(component, correct_components)
    assert clf.model_family == ModelFamily.LINEAR_MODEL

    clf.fit(X, y)
    clf.score(X, y, ['precision'])
    assert not clf.feature_importance.isnull().all().all()


def test_problem_types():
    class TestPipeline(BinaryClassificationPipeline):
        component_graph = ['Random Forest Regressor']

    with pytest.raises(ValueError, match="not valid for this component graph. Valid problem types include *."):
        TestPipeline(parameters={})


def make_mock_regression_pipeline():
    class MockRegressionPipeline(RegressionPipeline):
        component_graph = ['Random Forest Regressor']

    return MockRegressionPipeline({})


def make_mock_binary_pipeline():
    class MockBinaryClassificationPipeline(BinaryClassificationPipeline):
        component_graph = ['Random Forest Classifier']

    return MockBinaryClassificationPipeline({})


def make_mock_multiclass_pipeline():
    class MockMulticlassClassificationPipeline(MulticlassClassificationPipeline):
        component_graph = ['Random Forest Classifier']

    return MockMulticlassClassificationPipeline({})


@patch('evalml.pipelines.RegressionPipeline.fit')
@patch('evalml.pipelines.RegressionPipeline.predict')
def test_score_regression_single(mock_predict, mock_fit, X_y_regression):
    X, y = X_y_regression
    mock_predict.return_value = y
    clf = make_mock_regression_pipeline()
    clf.fit(X, y)
    objective_names = ['r2']
    scores = clf.score(X, y, objective_names)
    mock_predict.assert_called()
    assert scores == {'R2': 1.0}


@patch('evalml.pipelines.ComponentGraph.fit')
@patch('evalml.pipelines.RegressionPipeline.predict')
def test_score_nonlinear_regression(mock_predict, mock_fit, nonlinear_regression_pipeline_class, X_y_regression):
    X, y = X_y_regression
    mock_predict.return_value = y
    clf = nonlinear_regression_pipeline_class({})
    clf.fit(X, y)
    objective_names = ['r2']
    scores = clf.score(X, y, objective_names)
    mock_predict.assert_called()
    assert scores == {'R2': 1.0}


@patch('evalml.pipelines.BinaryClassificationPipeline._encode_targets')
@patch('evalml.pipelines.BinaryClassificationPipeline.fit')
@patch('evalml.pipelines.components.Estimator.predict')
def test_score_binary_single(mock_predict, mock_fit, mock_encode, X_y_binary):
    X, y = X_y_binary
    mock_predict.return_value = y
    mock_encode.return_value = y
    clf = make_mock_binary_pipeline()
    clf.fit(X, y)
    objective_names = ['f1']
    scores = clf.score(X, y, objective_names)
    mock_encode.assert_called()
    mock_fit.assert_called()
    mock_predict.assert_called()
    assert scores == {'F1': 1.0}


@patch('evalml.pipelines.MulticlassClassificationPipeline._encode_targets')
@patch('evalml.pipelines.MulticlassClassificationPipeline.fit')
@patch('evalml.pipelines.components.Estimator.predict')
def test_score_multiclass_single(mock_predict, mock_fit, mock_encode, X_y_binary):
    X, y = X_y_binary
    mock_predict.return_value = y
    mock_encode.return_value = y
    clf = make_mock_multiclass_pipeline()
    clf.fit(X, y)
    objective_names = ['f1 micro']
    scores = clf.score(X, y, objective_names)
    mock_encode.assert_called()
    mock_fit.assert_called()
    mock_predict.assert_called()
    assert scores == {'F1 Micro': 1.0}


@patch('evalml.pipelines.MulticlassClassificationPipeline._encode_targets')
@patch('evalml.pipelines.MulticlassClassificationPipeline.fit')
@patch('evalml.pipelines.ComponentGraph.predict')
def test_score_nonlinear_multiclass(mock_encode, mock_fit, mock_predict, nonlinear_multiclass_pipeline_class, X_y_multi):
    X, y = X_y_multi
    mock_predict.return_value = y
    mock_encode.return_value = y
    clf = nonlinear_multiclass_pipeline_class({})
    clf.fit(X, y)
    objective_names = ['f1 micro', 'precision micro']
    scores = clf.score(X, y, objective_names)
    mock_predict.assert_called()
    assert scores == {'F1 Micro': 1.0, 'Precision Micro': 1.0}


@patch('evalml.pipelines.RegressionPipeline.fit')
@patch('evalml.pipelines.RegressionPipeline.predict')
def test_score_regression_list(mock_predict, mock_fit, X_y_binary):
    X, y = X_y_binary
    mock_predict.return_value = y
    clf = make_mock_regression_pipeline()
    clf.fit(X, y)
    objective_names = ['r2', 'mse']
    scores = clf.score(X, y, objective_names)
    mock_predict.assert_called()
    assert scores == {'R2': 1.0, 'MSE': 0.0}


@patch('evalml.pipelines.BinaryClassificationPipeline._encode_targets')
@patch('evalml.pipelines.BinaryClassificationPipeline.fit')
@patch('evalml.pipelines.components.Estimator.predict')
def test_score_binary_list(mock_predict, mock_fit, mock_encode, X_y_binary):
    X, y = X_y_binary
    mock_predict.return_value = y
    mock_encode.return_value = y
    clf = make_mock_binary_pipeline()
    clf.fit(X, y)
    objective_names = ['f1', 'precision']
    scores = clf.score(X, y, objective_names)
    mock_fit.assert_called()
    mock_encode.assert_called()
    mock_predict.assert_called()
    assert scores == {'F1': 1.0, 'Precision': 1.0}


@patch('evalml.pipelines.MulticlassClassificationPipeline._encode_targets')
@patch('evalml.pipelines.MulticlassClassificationPipeline.fit')
@patch('evalml.pipelines.components.Estimator.predict')
def test_score_multi_list(mock_predict, mock_fit, mock_encode, X_y_binary):
    X, y = X_y_binary
    mock_predict.return_value = y
    mock_encode.return_value = y
    clf = make_mock_multiclass_pipeline()
    clf.fit(X, y)
    objective_names = ['f1 micro', 'precision micro']
    scores = clf.score(X, y, objective_names)
    mock_predict.assert_called()
    assert scores == {'F1 Micro': 1.0, 'Precision Micro': 1.0}


@patch('evalml.objectives.R2.score')
@patch('evalml.pipelines.RegressionPipeline.fit')
@patch('evalml.pipelines.RegressionPipeline.predict')
def test_score_regression_objective_error(mock_predict, mock_fit, mock_objective_score, X_y_binary):
    mock_objective_score.side_effect = Exception('finna kabooom 💣')
    X, y = X_y_binary
    mock_predict.return_value = y
    clf = make_mock_regression_pipeline()
    clf.fit(X, y)
    objective_names = ['r2', 'mse']
    # Using pytest.raises to make sure we error if an error is not thrown.
    with pytest.raises(PipelineScoreError):
        _ = clf.score(X, y, objective_names)
    try:
        _ = clf.score(X, y, objective_names)
    except PipelineScoreError as e:
        assert e.scored_successfully == {"MSE": 0.0}
        assert 'finna kabooom 💣' in e.message
        assert "R2" in e.exceptions


@patch('evalml.pipelines.BinaryClassificationPipeline._encode_targets')
@patch('evalml.objectives.F1.score')
@patch('evalml.pipelines.BinaryClassificationPipeline.fit')
@patch('evalml.pipelines.components.Estimator.predict')
def test_score_binary_objective_error(mock_predict, mock_fit, mock_objective_score, mock_encode, X_y_binary):
    mock_objective_score.side_effect = Exception('finna kabooom 💣')
    X, y = X_y_binary
    mock_predict.return_value = y
    mock_encode.return_value = y
    clf = make_mock_binary_pipeline()
    clf.fit(X, y)
    objective_names = ['f1', 'precision']
    # Using pytest.raises to make sure we error if an error is not thrown.
    with pytest.raises(PipelineScoreError):
        _ = clf.score(X, y, objective_names)
    try:
        _ = clf.score(X, y, objective_names)
    except PipelineScoreError as e:
        assert e.scored_successfully == {"Precision": 1.0}
        assert 'finna kabooom 💣' in e.message


@patch('evalml.pipelines.BinaryClassificationPipeline._encode_targets')
@patch('evalml.objectives.F1.score')
@patch('evalml.pipelines.BinaryClassificationPipeline.fit')
@patch('evalml.pipelines.ComponentGraph.predict')
def test_score_nonlinear_binary_objective_error(mock_predict, mock_fit, mock_objective_score, mock_encode, nonlinear_binary_pipeline_class, X_y_binary):
    mock_objective_score.side_effect = Exception('finna kabooom 💣')
    X, y = X_y_binary
    mock_predict.return_value = y
    mock_encode.return_value = y
    clf = nonlinear_binary_pipeline_class({})
    clf.fit(X, y)
    objective_names = ['f1', 'precision']
    # Using pytest.raises to make sure we error if an error is not thrown.
    with pytest.raises(PipelineScoreError):
        _ = clf.score(X, y, objective_names)
    try:
        _ = clf.score(X, y, objective_names)
    except PipelineScoreError as e:
        assert e.scored_successfully == {"Precision": 1.0}
        assert 'finna kabooom 💣' in e.message


@patch('evalml.pipelines.MulticlassClassificationPipeline._encode_targets')
@patch('evalml.objectives.F1Micro.score')
@patch('evalml.pipelines.MulticlassClassificationPipeline.fit')
@patch('evalml.pipelines.components.Estimator.predict')
def test_score_multiclass_objective_error(mock_predict, mock_fit, mock_objective_score, mock_encode, X_y_binary):
    mock_objective_score.side_effect = Exception('finna kabooom 💣')
    X, y = X_y_binary
    mock_predict.return_value = y
    mock_encode.return_value = y
    clf = make_mock_multiclass_pipeline()
    clf.fit(X, y)
    objective_names = ['f1 micro', 'precision micro']
    # Using pytest.raises to make sure we error if an error is not thrown.
    with pytest.raises(PipelineScoreError):
        _ = clf.score(X, y, objective_names)
    try:
        _ = clf.score(X, y, objective_names)
    except PipelineScoreError as e:
        assert e.scored_successfully == {"Precision Micro": 1.0}
        assert 'finna kabooom 💣' in e.message
        assert "F1 Micro" in e.exceptions


@patch('evalml.pipelines.components.Imputer.transform')
@patch('evalml.pipelines.components.OneHotEncoder.transform')
@patch('evalml.pipelines.components.StandardScaler.transform')
def test_compute_estimator_features(mock_scaler, mock_ohe, mock_imputer, X_y_binary, logistic_regression_binary_pipeline_class):
    X, y = X_y_binary
    X = pd.DataFrame(X)
    X_expected = pd.DataFrame(index=X.index, columns=X.columns).fillna(0)
    mock_imputer.return_value = X
    mock_ohe.return_value = X
    mock_scaler.return_value = X_expected

    pipeline = logistic_regression_binary_pipeline_class({})
    pipeline.fit(X, y)

    X_t = pipeline.compute_estimator_features(X)
    pd.testing.assert_frame_equal(X_t, X_expected)
    assert mock_imputer.call_count == 2
    assert mock_ohe.call_count == 2
    assert mock_scaler.call_count == 1


@patch('evalml.pipelines.components.Imputer.transform')
@patch('evalml.pipelines.components.OneHotEncoder.transform')
@patch('evalml.pipelines.components.RandomForestClassifier.predict')
@patch('evalml.pipelines.components.ElasticNetClassifier.predict')
def test_compute_estimator_features_nonlinear(mock_en_predict, mock_rf_predict, mock_ohe, mock_imputer, X_y_binary, nonlinear_binary_pipeline_class):
    X, y = X_y_binary
    mock_imputer.return_value = pd.DataFrame(X)
    mock_ohe.return_value = pd.DataFrame(X)
    mock_en_predict.return_value = pd.Series(np.ones(X.shape[0]))
    mock_rf_predict.return_value = pd.Series(np.zeros(X.shape[0]))
    X_expected = pd.DataFrame({'Random Forest': np.zeros(X.shape[0]), 'Elastic Net': np.ones(X.shape[0])})

    pipeline = nonlinear_binary_pipeline_class({})
    pipeline.fit(X, y)

    X_t = pipeline.compute_estimator_features(X)
    pd.testing.assert_frame_equal(X_t, X_expected)
    assert mock_imputer.call_count == 2
    assert mock_ohe.call_count == 4
    assert mock_en_predict.call_count == 2
    assert mock_rf_predict.call_count == 2


def test_no_default_parameters():
    class MockComponent(Transformer):
        name = "Mock Component"
        hyperparameter_ranges = {
            'a': [0, 1, 2]
        }

        def __init__(self, a, b=1, c='2', random_state=0):
            self.a = a
            self.b = b
            self.c = c

    class TestPipeline(BinaryClassificationPipeline):
        component_graph = [MockComponent, 'Logistic Regression Classifier']

    with pytest.raises(ValueError, match="Error received when instantiating component *."):
        TestPipeline(parameters={})

    assert TestPipeline(parameters={'Mock Component': {'a': 42}})


def test_init_components_invalid_parameters():
    class TestPipeline(BinaryClassificationPipeline):
        component_graph = ['RF Classifier Select From Model', 'Logistic Regression Classifier']

    parameters = {
        'Logistic Regression Classifier': {
            "cool_parameter": "yes"
        }
    }

    with pytest.raises(ValueError, match="Error received when instantiating component"):
        TestPipeline(parameters=parameters)


def test_correct_parameters(logistic_regression_binary_pipeline_class):
    parameters = {
        'Imputer': {
            'categorical_impute_strategy': 'most_frequent',
            'numeric_impute_strategy': 'mean'
        },
        'Logistic Regression Classifier': {
            'penalty': 'l2',
            'C': 3.0,
        }
    }
    lr_pipeline = logistic_regression_binary_pipeline_class(parameters=parameters)
    assert lr_pipeline.estimator.random_state == 0
    assert lr_pipeline.estimator.parameters['C'] == 3.0
    assert lr_pipeline['Imputer'].parameters['categorical_impute_strategy'] == 'most_frequent'
    assert lr_pipeline['Imputer'].parameters['numeric_impute_strategy'] == 'mean'


def test_correct_nonlinear_parameters(nonlinear_binary_pipeline_class):
    parameters = {
        'Imputer': {
            'categorical_impute_strategy': 'most_frequent',
            'numeric_impute_strategy': 'mean'
        },
        'OneHot_RandomForest': {
            'top_n': 4
        },
        'Logistic Regression': {
            'penalty': 'l2',
            'C': 3.0,
        }
    }
    nlb_pipeline = nonlinear_binary_pipeline_class(parameters=parameters)
    assert nlb_pipeline.estimator.random_state == 0
    assert nlb_pipeline.estimator.parameters['C'] == 3.0
    assert nlb_pipeline['Imputer'].parameters['categorical_impute_strategy'] == 'most_frequent'
    assert nlb_pipeline['Imputer'].parameters['numeric_impute_strategy'] == 'mean'
    assert nlb_pipeline['OneHot_RandomForest'].parameters['top_n'] == 4
    assert nlb_pipeline['OneHot_ElasticNet'].parameters['top_n'] == 10


def test_hyperparameters():
    class MockPipeline(BinaryClassificationPipeline):
        component_graph = ['Imputer', 'Random Forest Classifier']

    hyperparameters = {
        'Imputer': {
            "categorical_impute_strategy": ["most_frequent"],
            "numeric_impute_strategy": ["mean", "median", "most_frequent"]
        },
        'Random Forest Classifier': {
            "n_estimators": Integer(10, 1000),
            "max_depth": Integer(1, 10)
        }
    }

    assert MockPipeline.hyperparameters == hyperparameters
    assert MockPipeline(parameters={}).hyperparameters == hyperparameters


def test_nonlinear_hyperparameters(nonlinear_regression_pipeline_class):

    hyperparameters = {
        'Imputer': {
            "categorical_impute_strategy": ["most_frequent"],
            "numeric_impute_strategy": ["mean", "median", "most_frequent"]
        },
        'OneHot': {
        },
        'Random Forest': {
            "n_estimators": Integer(10, 1000),
            "max_depth": Integer(1, 32)
        },
        'Elastic Net': {
            'alpha': Real(0, 1),
            'l1_ratio': Real(0, 1)
        },
        'Linear Regressor': {
            'fit_intercept': [True, False],
            'normalize': [True, False]
        }
    }

    assert nonlinear_regression_pipeline_class.hyperparameters == hyperparameters
    assert nonlinear_regression_pipeline_class(parameters={}).hyperparameters == hyperparameters


def test_hyperparameters_override():
    class MockPipelineOverRide(BinaryClassificationPipeline):
        component_graph = ['Imputer', 'Random Forest Classifier']

        custom_hyperparameters = {
            'Imputer': {
                "categorical_impute_strategy": ["most_frequent"],
                "numeric_impute_strategy": ["median", "most_frequent"]
            },
            'Random Forest Classifier': {
                "n_estimators": [1, 100, 200],
                "max_depth": [5]
            }
        }

    hyperparameters = {
        'Imputer': {
            "categorical_impute_strategy": ["most_frequent"],
            "numeric_impute_strategy": ["median", "most_frequent"]
        },
        'Random Forest Classifier': {
            "n_estimators": [1, 100, 200],
            "max_depth": [5]
        }
    }

    assert MockPipelineOverRide.hyperparameters == hyperparameters
    assert MockPipelineOverRide(parameters={}).hyperparameters == hyperparameters


def test_nonlinear_hyperparameters_override():
    class NonLinearRegressionPipelineOverRide(RegressionPipeline):
        component_graph = {
            'Imputer': ['Imputer'],
            'OneHot': ['One Hot Encoder', 'Imputer.x'],
            'Random Forest': ['Random Forest Regressor', 'OneHot.x'],
            'Elastic Net': ['Elastic Net Regressor', 'OneHot.x'],
            'Linear Regressor': ['Linear Regressor', 'Random Forest', 'Elastic Net']
        }
        custom_hyperparameters = {
            'Imputer': {
                "categorical_impute_strategy": ["most_frequent"],
                "numeric_impute_strategy": ["median", "most_frequent"]
            },
            'Random Forest': {
                "n_estimators": [1, 100, 200],
                "max_depth": [5]
            }
        }

    hyperparameters = {
        'Imputer': {
            "categorical_impute_strategy": ["most_frequent"],
            "numeric_impute_strategy": ["median", "most_frequent"]
        },
        'OneHot': {
        },
        'Random Forest': {
            "n_estimators": [1, 100, 200],
            "max_depth": [5]
        },
        'Elastic Net': {
            'alpha': Real(0, 1),
            'l1_ratio': Real(0, 1)
        },
        'Linear Regressor': {
            'fit_intercept': [True, False],
            'normalize': [True, False]
        }
    }

    assert NonLinearRegressionPipelineOverRide.hyperparameters == hyperparameters
    assert NonLinearRegressionPipelineOverRide(parameters={}).hyperparameters == hyperparameters


def test_hyperparameters_none(dummy_classifier_estimator_class):
    class MockEstimator(Estimator):
        name = "Mock Classifier"
        model_family = ModelFamily.NONE
        supported_problem_types = [ProblemTypes.BINARY, ProblemTypes.MULTICLASS]
        hyperparameter_ranges = {}

        def __init__(self, random_state=0):
            super().__init__(parameters={}, component_obj=None, random_state=random_state)

    class MockPipelineNone(BinaryClassificationPipeline):
        component_graph = [MockEstimator]

    assert MockPipelineNone.component_graph == [MockEstimator]
    assert MockPipelineNone.hyperparameters == {'Mock Classifier': {}}
    assert MockPipelineNone(parameters={}).hyperparameters == {'Mock Classifier': {}}


@patch('evalml.pipelines.components.Estimator.predict')
def test_score_with_objective_that_requires_predict_proba(mock_predict, dummy_regression_pipeline_class, X_y_binary):
    X, y = X_y_binary
    mock_predict.return_value = pd.Series([1] * 100)
    # Using pytest.raises to make sure we error if an error is not thrown.
    with pytest.raises(PipelineScoreError):
        clf = dummy_regression_pipeline_class(parameters={})
        clf.fit(X, y)
        clf.score(X, y, ['precision', 'auc'])
    try:
        clf = dummy_regression_pipeline_class(parameters={})
        clf.fit(X, y)
        clf.score(X, y, ['precision', 'auc'])
    except PipelineScoreError as e:
        assert "Invalid objective AUC specified for problem type regression" in e.message
        assert "Invalid objective Precision specified for problem type regression" in e.message
    mock_predict.assert_called()


def test_score_auc(X_y_binary, logistic_regression_binary_pipeline_class):
    X, y = X_y_binary
    lr_pipeline = logistic_regression_binary_pipeline_class(parameters={"Logistic Regression Classifier": {"n_jobs": 1}})
    lr_pipeline.fit(X, y)
    lr_pipeline.score(X, y, ['auc'])


def test_pipeline_summary():
    class MockPipelineWithoutEstimator(PipelineBase):
        component_graph = ["Imputer", "One Hot Encoder"]
    assert MockPipelineWithoutEstimator.summary == "Pipeline w/ Imputer + One Hot Encoder"

    class MockPipelineWithSingleComponent(PipelineBase):
        component_graph = ["Imputer"]
    assert MockPipelineWithSingleComponent.summary == "Pipeline w/ Imputer"

    class MockPipelineWithOnlyAnEstimator(PipelineBase):
        component_graph = ["Random Forest Classifier"]
    assert MockPipelineWithOnlyAnEstimator.summary == "Random Forest Classifier"

    class MockPipelineWithNoComponents(PipelineBase):
        component_graph = []
    assert MockPipelineWithNoComponents.summary == "Empty Pipeline"

    class MockPipeline(PipelineBase):
        component_graph = ["Imputer", "One Hot Encoder", "Random Forest Classifier"]
    assert MockPipeline.summary == "Random Forest Classifier w/ Imputer + One Hot Encoder"


def test_nonlinear_pipeline_summary(nonlinear_binary_pipeline_class, nonlinear_multiclass_pipeline_class, nonlinear_regression_pipeline_class):
    assert nonlinear_binary_pipeline_class.summary == "Logistic Regression Classifier w/ Imputer + One Hot Encoder + One Hot Encoder + Random Forest Classifier + Elastic Net Classifier"
    assert nonlinear_multiclass_pipeline_class.summary == "Logistic Regression Classifier w/ Imputer + One Hot Encoder + One Hot Encoder + Random Forest Classifier + Elastic Net Classifier"
    assert nonlinear_regression_pipeline_class.summary == "Linear Regressor w/ Imputer + One Hot Encoder + Random Forest Regressor + Elastic Net Regressor"


def test_drop_columns_in_pipeline():
    class PipelineWithDropCol(BinaryClassificationPipeline):
        component_graph = ['Drop Columns Transformer', 'Imputer', 'Logistic Regression Classifier']

    parameters = {
        'Drop Columns Transformer': {
            'columns': ["column to drop"]
        },
        'Imputer': {
            "categorical_impute_strategy": "most_frequent",
            "numeric_impute_strategy": "mean"
        },
        'Logistic Regression Classifier': {
            'penalty': 'l2',
            'C': 3.0,
            'n_jobs': 1
        }
    }
    pipeline_with_drop_col = PipelineWithDropCol(parameters=parameters)
    X = pd.DataFrame({"column to drop": [1, 0, 1, 3], "other col": [1, 2, 4, 1]})
    y = pd.Series([1, 0, 1, 0])
    pipeline_with_drop_col.fit(X, y)
    pipeline_with_drop_col.score(X, y, ['auc'])
    assert list(pipeline_with_drop_col.feature_importance["feature"]) == ['other col']


def test_clone_init(linear_regression_pipeline_class):
    parameters = {
        'Imputer': {
            "categorical_impute_strategy": "most_frequent",
            "numeric_impute_strategy": "mean",
        },
        'Linear Regressor': {
            'fit_intercept': True,
            'normalize': True,
        }
    }
    pipeline = linear_regression_pipeline_class(parameters=parameters)
    pipeline_clone = pipeline.clone()
    assert pipeline.parameters == pipeline_clone.parameters


def test_nonlinear_clone_init(nonlinear_regression_pipeline_class):
    parameters = {
        'Imputer': {
            "categorical_impute_strategy": "most_frequent",
            "numeric_impute_strategy": "mean",
        },
        'Linear Regressor': {
            'fit_intercept': True,
            'normalize': True,
        }
    }
    pipeline = nonlinear_regression_pipeline_class(parameters=parameters)
    pipeline_clone = pipeline.clone()
    assert pipeline.parameters == pipeline_clone.parameters


def test_clone_random_state(linear_regression_pipeline_class):
    parameters = {
        'Imputer': {
            "categorical_impute_strategy": "most_frequent",
            "numeric_impute_strategy": "mean"
        },
        'Linear Regressor': {
            'fit_intercept': True,
            'normalize': True,
        }
    }
    pipeline = linear_regression_pipeline_class(parameters=parameters, random_state=42)
    pipeline_clone = pipeline.clone(random_state=42)
    assert pipeline_clone.random_state == pipeline.random_state

    pipeline = linear_regression_pipeline_class(parameters=parameters, random_state=2)
    pipeline_clone = pipeline.clone(random_state=2)
    assert pipeline_clone.random_state == pipeline.random_state


def test_clone_fitted(X_y_binary, logistic_regression_binary_pipeline_class):
    X, y = X_y_binary
    pipeline = logistic_regression_binary_pipeline_class(parameters={"Logistic Regression Classifier": {"n_jobs": 1}},
                                                         random_state=42)
    random_state_first_val = pipeline.random_state
    pipeline.fit(X, y)
    X_t = pipeline.predict_proba(X)

    pipeline_clone = pipeline.clone(random_state=42)
    assert pipeline_clone.random_state == random_state_first_val
    assert pipeline.parameters == pipeline_clone.parameters
    with pytest.raises(PipelineNotYetFittedError):
        pipeline_clone.predict(X)
    pipeline_clone.fit(X, y)
    X_t_clone = pipeline_clone.predict_proba(X)
    pd.testing.assert_frame_equal(X_t, X_t_clone)


def test_nonlinear_clone_fitted(X_y_binary, nonlinear_binary_pipeline_class):
    X, y = X_y_binary
    pipeline = nonlinear_binary_pipeline_class(parameters={}, random_state=42)
    random_state_first_val = pipeline.random_state
    pipeline.fit(X, y)
    X_t = pipeline.predict_proba(X)

    pipeline_clone = pipeline.clone(random_state=42)
    assert pipeline_clone.random_state == random_state_first_val
    assert pipeline.parameters == pipeline_clone.parameters
    with pytest.raises(PipelineNotYetFittedError):
        pipeline_clone.predict(X)
    pipeline_clone.fit(X, y)
    X_t_clone = pipeline_clone.predict_proba(X)
    pd.testing.assert_frame_equal(X_t, X_t_clone)


def test_feature_importance_has_feature_names(X_y_binary, logistic_regression_binary_pipeline_class):
    X, y = X_y_binary
    col_names = ["col_{}".format(i) for i in range(len(X[0]))]
    X = pd.DataFrame(X, columns=col_names)
    parameters = {
        'Imputer': {
            "categorical_impute_strategy": "most_frequent",
            "numeric_impute_strategy": "mean"
        },
        'RF Classifier Select From Model': {
            "percent_features": 1.0,
            "number_features": len(X.columns),
            "n_estimators": 20
        },
        'Logistic Regression Classifier': {
            'penalty': 'l2',
            'C': 1.0,
            'n_jobs': 1
        }
    }

    clf = logistic_regression_binary_pipeline_class(parameters=parameters)
    clf.fit(X, y)
    assert len(clf.feature_importance) == len(X.columns)
    assert not clf.feature_importance.isnull().all().all()
    assert sorted(clf.feature_importance["feature"]) == sorted(col_names)


def test_nonlinear_feature_importance_has_feature_names(X_y_binary, nonlinear_binary_pipeline_class):
    X, y = X_y_binary
    col_names = ["col_{}".format(i) for i in range(len(X[0]))]
    X = pd.DataFrame(X, columns=col_names)
    parameters = {
        'Imputer': {
            "categorical_impute_strategy": "most_frequent",
            "numeric_impute_strategy": "mean"
        },
        'Logistic Regression Classifier': {
            'penalty': 'l2',
            'C': 1.0,
            'n_jobs': 1
        }
    }

    clf = nonlinear_binary_pipeline_class(parameters=parameters)
    clf.fit(X, y)
    assert len(clf.feature_importance) == 2
    assert not clf.feature_importance.isnull().all().all()
    assert sorted(clf.feature_importance["feature"]) == ['Elastic Net', 'Random Forest']


@pytest.mark.parametrize("problem_type", [ProblemTypes.BINARY, ProblemTypes.MULTICLASS, ProblemTypes.REGRESSION])
def test_feature_importance_has_feature_names_xgboost(problem_type, has_minimal_dependencies,
                                                      X_y_regression, X_y_binary, X_y_multi):
    # Testing that we store the original feature names since we map to numeric values for XGBoost
    if has_minimal_dependencies:
        pytest.skip("Skipping because XGBoost not installed for minimal dependencies")
    if problem_type == ProblemTypes.REGRESSION:
        class XGBoostPipeline(RegressionPipeline):
            component_graph = ['Simple Imputer', 'XGBoost Regressor']
            model_family = ModelFamily.XGBOOST
        X, y = X_y_regression
    elif problem_type == ProblemTypes.BINARY:
        class XGBoostPipeline(BinaryClassificationPipeline):
            component_graph = ['Simple Imputer', 'XGBoost Classifier']
            model_family = ModelFamily.XGBOOST
        X, y = X_y_binary
    elif problem_type == ProblemTypes.MULTICLASS:
        class XGBoostPipeline(MulticlassClassificationPipeline):
            component_graph = ['Simple Imputer', 'XGBoost Classifier']
            model_family = ModelFamily.XGBOOST
        X, y = X_y_multi

    X = pd.DataFrame(X)
    X = X.rename(columns={col_name: f'<[{col_name}]' for col_name in X.columns.values})
    col_names = X.columns.values
    pipeline = XGBoostPipeline({'XGBoost Classifier': {'nthread': 1}})
    pipeline.fit(X, y)
    assert len(pipeline.feature_importance) == len(X.columns)
    assert not pipeline.feature_importance.isnull().all().all()
    assert sorted(pipeline.feature_importance["feature"]) == sorted(col_names)


def test_component_not_found(X_y_binary, logistic_regression_binary_pipeline_class):
    class FakePipeline(BinaryClassificationPipeline):
        component_graph = ['Imputer', 'One Hot Encoder', 'This Component Does Not Exist', 'Standard Scaler', 'Logistic Regression Classifier']
    with pytest.raises(MissingComponentError, match="was not found"):
        FakePipeline(parameters={})


def test_get_default_parameters(logistic_regression_binary_pipeline_class):
    expected_defaults = {
        'Imputer': {
            'categorical_impute_strategy': 'most_frequent',
            'numeric_impute_strategy': 'mean',
            'categorical_fill_value': None,
            'numeric_fill_value': None
        },
        'One Hot Encoder': {
            'top_n': 10,
            'features_to_encode': None,
            'categories': None,
            'drop': None,
            'handle_unknown': 'ignore',
            'handle_missing': 'error'
        },
        'Logistic Regression Classifier': {
            'penalty': 'l2',
            'C': 1.0,
            'n_jobs': -1,
            'multi_class': 'auto',
            'solver': 'lbfgs'
        }
    }
    assert logistic_regression_binary_pipeline_class.default_parameters == expected_defaults


@pytest.mark.parametrize("data_type", ['li', 'np', 'pd', 'ww'])
@pytest.mark.parametrize("problem_type", [ProblemTypes.BINARY, ProblemTypes.MULTICLASS])
@pytest.mark.parametrize("target_type", ['int16', 'int32', 'int64', 'float16', 'float32', 'float64', 'bool', 'category', 'object', 'Int64', 'boolean'])
def test_targets_data_types_classification_pipelines(data_type, problem_type, target_type, all_binary_pipeline_classes,
                                                     make_data_type, all_multiclass_pipeline_classes, helper_functions):
    if data_type == 'np' and target_type in ['Int64', 'boolean']:
        pytest.skip("Skipping test where data type is numpy and target type is nullable dtype")

    if problem_type == ProblemTypes.BINARY:
        objective = "Log Loss Binary"
        pipeline_classes = all_binary_pipeline_classes
        X, y = load_breast_cancer(return_pandas=True)
        if "bool" in target_type:
            y = y.map({"malignant": False, "benign": True})
    elif problem_type == ProblemTypes.MULTICLASS:
        if "bool" in target_type:
            pytest.skip("Skipping test where problem type is multiclass but target type is boolean")
        objective = "Log Loss Multiclass"
        pipeline_classes = all_multiclass_pipeline_classes
        X, y = load_wine(return_pandas=True)

    # Update target types as necessary
    unique_vals = y.unique()

    if "int" in target_type.lower():
        unique_vals = y.unique()
        y = y.map({unique_vals[i]: int(i) for i in range(len(unique_vals))})
    elif "float" in target_type.lower():
        unique_vals = y.unique()
        y = y.map({unique_vals[i]: float(i) for i in range(len(unique_vals))})
    if target_type == "category":
        y = pd.Categorical(y)
    else:
        y = y.astype(target_type)
    unique_vals = y.unique()

    X = make_data_type(data_type, X)
    y = make_data_type(data_type, y)

    for pipeline_class in pipeline_classes:
        pipeline = helper_functions.safe_init_pipeline_with_njobs_1(pipeline_class)
        pipeline.fit(X, y)
        predictions = pipeline.predict(X, objective)
        assert set(predictions.unique()).issubset(unique_vals)
        predict_proba = pipeline.predict_proba(X)
        assert set(predict_proba.columns) == set(unique_vals)


@patch('evalml.pipelines.PipelineBase.fit')
@pytest.mark.parametrize("problem_type", [ProblemTypes.BINARY, ProblemTypes.MULTICLASS, ProblemTypes.REGRESSION])
def test_pipeline_not_fitted_error(mock_fit, problem_type, X_y_binary, X_y_multi, X_y_regression,
                                   logistic_regression_binary_pipeline_class,
                                   logistic_regression_multiclass_pipeline_class,
                                   linear_regression_pipeline_class):
    if problem_type == ProblemTypes.BINARY:
        X, y = X_y_binary
        clf = logistic_regression_binary_pipeline_class(parameters={"Logistic Regression Classifier": {"n_jobs": 1}})
    elif problem_type == ProblemTypes.MULTICLASS:
        X, y = X_y_multi
        clf = logistic_regression_multiclass_pipeline_class(parameters={"Logistic Regression Classifier": {"n_jobs": 1}})
    elif problem_type == ProblemTypes.REGRESSION:
        X, y = X_y_regression
        clf = linear_regression_pipeline_class(parameters={"Linear Regressor": {"n_jobs": 1}})

    with pytest.raises(PipelineNotYetFittedError):
        clf.predict(X)
    with pytest.raises(PipelineNotYetFittedError):
        clf.feature_importance

    if problem_type in [ProblemTypes.BINARY, ProblemTypes.MULTICLASS]:
        with pytest.raises(PipelineNotYetFittedError):
            clf.predict_proba(X)

    clf.fit(X, y)
    if problem_type in [ProblemTypes.BINARY, ProblemTypes.MULTICLASS]:
        with patch('evalml.pipelines.ClassificationPipeline.predict') as mock_predict:
            clf.predict(X)
            mock_predict.assert_called()
        with patch('evalml.pipelines.ClassificationPipeline.predict_proba') as mock_predict_proba:
            clf.predict_proba(X)
            mock_predict_proba.assert_called()
    else:
        with patch('evalml.pipelines.RegressionPipeline.predict') as mock_predict:
            clf.predict(X)
            mock_predict.assert_called()
    clf.feature_importance


@patch('evalml.pipelines.PipelineBase.fit')
@pytest.mark.parametrize("problem_type", [ProblemTypes.BINARY, ProblemTypes.MULTICLASS, ProblemTypes.REGRESSION])
def test_nonlinear_pipeline_not_fitted_error(mock_fit, problem_type, X_y_binary, X_y_multi, X_y_regression,
                                             nonlinear_binary_pipeline_class,
                                             nonlinear_multiclass_pipeline_class,
                                             nonlinear_regression_pipeline_class):
    if problem_type == ProblemTypes.BINARY:
        X, y = X_y_binary
        clf = nonlinear_binary_pipeline_class(parameters={"Logistic Regression Classifier": {"n_jobs": 1}})
    elif problem_type == ProblemTypes.MULTICLASS:
        X, y = X_y_multi
        clf = nonlinear_multiclass_pipeline_class(parameters={"Logistic Regression Classifier": {"n_jobs": 1}})
    elif problem_type == ProblemTypes.REGRESSION:
        X, y = X_y_regression
        clf = nonlinear_regression_pipeline_class(parameters={"Linear Regressor": {"n_jobs": 1}})

    with pytest.raises(PipelineNotYetFittedError):
        clf.predict(X)
    with pytest.raises(PipelineNotYetFittedError):
        clf.feature_importance

    if problem_type in [ProblemTypes.BINARY, ProblemTypes.MULTICLASS]:
        with pytest.raises(PipelineNotYetFittedError):
            clf.predict_proba(X)

    clf.fit(X, y)
    if problem_type in [ProblemTypes.BINARY, ProblemTypes.MULTICLASS]:
        with patch('evalml.pipelines.ClassificationPipeline.predict') as mock_predict:
            clf.predict(X)
            mock_predict.assert_called()
        with patch('evalml.pipelines.ClassificationPipeline.predict_proba') as mock_predict_proba:
            clf.predict_proba(X)
            mock_predict_proba.assert_called()
    else:
        with patch('evalml.pipelines.RegressionPipeline.predict') as mock_predict:
            clf.predict(X)
            mock_predict.assert_called()
    clf.feature_importance


@pytest.mark.parametrize("problem_type", [ProblemTypes.BINARY, ProblemTypes.MULTICLASS, ProblemTypes.REGRESSION])
def test_stacked_estimator_in_pipeline(problem_type, X_y_binary, X_y_multi, X_y_regression,
                                       stackable_classifiers,
                                       stackable_regressors,
                                       logistic_regression_binary_pipeline_class,
                                       logistic_regression_multiclass_pipeline_class,
                                       linear_regression_pipeline_class):
    if problem_type == ProblemTypes.BINARY:
        X, y = X_y_binary
        base_pipeline_class = BinaryClassificationPipeline
        stacking_component_name = StackedEnsembleClassifier.name
        input_pipelines = [make_pipeline_from_components([classifier], problem_type) for classifier in stackable_classifiers]
        comparison_pipeline = logistic_regression_binary_pipeline_class(parameters={"Logistic Regression Classifier": {"n_jobs": 1}})
        objective = 'Log Loss Binary'
    elif problem_type == ProblemTypes.MULTICLASS:
        X, y = X_y_multi
        base_pipeline_class = MulticlassClassificationPipeline
        stacking_component_name = StackedEnsembleClassifier.name
        input_pipelines = [make_pipeline_from_components([classifier], problem_type) for classifier in stackable_classifiers]
        comparison_pipeline = logistic_regression_multiclass_pipeline_class(parameters={"Logistic Regression Classifier": {"n_jobs": 1}})
        objective = 'Log Loss Multiclass'
    elif problem_type == ProblemTypes.REGRESSION:
        X, y = X_y_regression
        base_pipeline_class = RegressionPipeline
        stacking_component_name = StackedEnsembleRegressor.name
        input_pipelines = [make_pipeline_from_components([regressor], problem_type) for regressor in stackable_regressors]
        comparison_pipeline = linear_regression_pipeline_class(parameters={"Linear Regressor": {"n_jobs": 1}})
        objective = 'R2'
    parameters = {
        stacking_component_name: {
            "input_pipelines": input_pipelines,
            "n_jobs": 1
        }
    }
    graph = ['Simple Imputer', stacking_component_name]

    class StackedPipeline(base_pipeline_class):
        component_graph = graph
        model_family = ModelFamily.ENSEMBLE

    pipeline = StackedPipeline(parameters=parameters)
    pipeline.fit(X, y)
    comparison_pipeline.fit(X, y)
    assert not np.isnan(pipeline.predict(X)).values.any()

    pipeline_score = pipeline.score(X, y, [objective])[objective]
    comparison_pipeline_score = comparison_pipeline.score(X, y, [objective])[objective]

    if problem_type == ProblemTypes.BINARY or problem_type == ProblemTypes.MULTICLASS:
        assert not np.isnan(pipeline.predict_proba(X)).values.any()
        assert (pipeline_score <= comparison_pipeline_score)
    else:
        assert (pipeline_score >= comparison_pipeline_score)


@pytest.mark.parametrize("pipeline_class", [BinaryClassificationPipeline, MulticlassClassificationPipeline, RegressionPipeline])
def test_pipeline_equality_different_attributes(pipeline_class):
    # Tests that two classes which are equivalent are not equal
    if pipeline_class in [BinaryClassificationPipeline, MulticlassClassificationPipeline]:
        final_estimator = 'Random Forest Classifier'
    else:
        final_estimator = 'Random Forest Regressor'

    class MockPipeline(pipeline_class):
        name = "Mock Pipeline"
        component_graph = ['Imputer', final_estimator]

    class MockPipelineWithADifferentClassName(pipeline_class):
        name = "Mock Pipeline"
        component_graph = ['Imputer', final_estimator]

    assert MockPipeline(parameters={}) != MockPipelineWithADifferentClassName(parameters={})


@pytest.mark.parametrize("pipeline_class", [BinaryClassificationPipeline, MulticlassClassificationPipeline, RegressionPipeline])
def test_pipeline_equality_subclasses(pipeline_class):
    if pipeline_class in [BinaryClassificationPipeline, MulticlassClassificationPipeline]:
        final_estimator = 'Random Forest Classifier'
    else:
        final_estimator = 'Random Forest Regressor'

    class MockPipeline(pipeline_class):
        name = "Mock Pipeline"
        component_graph = ['Imputer', final_estimator]

    class MockPipelineSubclass(MockPipeline):
        pass
    assert MockPipeline(parameters={}) != MockPipelineSubclass(parameters={})


@pytest.mark.parametrize("pipeline_class", [BinaryClassificationPipeline, MulticlassClassificationPipeline, RegressionPipeline])
@patch('evalml.pipelines.ComponentGraph.fit')
def test_pipeline_equality(mock_fit, pipeline_class):
    if pipeline_class in [BinaryClassificationPipeline, MulticlassClassificationPipeline]:
        final_estimator = 'Random Forest Classifier'
    else:
        final_estimator = 'Random Forest Regressor'

    parameters = {
        'Imputer': {
            "categorical_impute_strategy": "most_frequent",
            "numeric_impute_strategy": "mean",
        }
    }

    different_parameters = {
        'Imputer': {
            "categorical_impute_strategy": "constant",
            "numeric_impute_strategy": "mean",
        }
    }

    class MockPipeline(pipeline_class):
        name = "Mock Pipeline"
        component_graph = ['Imputer', final_estimator]

    # Test self-equality
    mock_pipeline = MockPipeline(parameters={})
    assert mock_pipeline == mock_pipeline

    # Test defaults
    assert MockPipeline(parameters={}) == MockPipeline(parameters={})

    # Test random_state
    assert MockPipeline(parameters={}, random_state=10) == MockPipeline(parameters={}, random_state=10)
    assert MockPipeline(parameters={}, random_state=10) != MockPipeline(parameters={}, random_state=0)

    # Test parameters
    assert MockPipeline(parameters=parameters) != MockPipeline(parameters=different_parameters)

    # Test fitted equality
    X = pd.DataFrame({})
    y = pd.Series([])
    mock_pipeline.fit(X, y)
    assert mock_pipeline != MockPipeline(parameters={})

    mock_pipeline_equal = MockPipeline(parameters={})
    mock_pipeline_equal.fit(X, y)
    assert mock_pipeline == mock_pipeline_equal

    # Test fitted equality: same data but different target names are not equal
    mock_pipeline_different_target_name = MockPipeline(parameters={})
    mock_pipeline_different_target_name.fit(X, y=pd.Series([], name="target with a name"))
    assert mock_pipeline != mock_pipeline_different_target_name


@pytest.mark.parametrize("pipeline_class", [BinaryClassificationPipeline, MulticlassClassificationPipeline, RegressionPipeline])
def test_nonlinear_pipeline_equality(pipeline_class):
    if pipeline_class in [BinaryClassificationPipeline, MulticlassClassificationPipeline]:
        final_estimator = 'Random Forest Classifier'
    else:
        final_estimator = 'Random Forest Regressor'

    parameters = {
        'Imputer': {
            "categorical_impute_strategy": "most_frequent",
            "numeric_impute_strategy": "mean",
        },
        'OHE_1': {
            'top_n': 5
        }
    }

    different_parameters = {
        'Imputer': {
            "categorical_impute_strategy": "constant",
            "numeric_impute_strategy": "mean",
        },
        'OHE_2': {
            'top_n': 7,
        }
    }

    class MockPipeline(pipeline_class):
        name = "Mock Pipeline"
        component_graph = {
            'Imputer': ['Imputer'],
            'OHE_1': ['One Hot Encoder', 'Imputer'],
            'OHE_2': ['One Hot Encoder', 'Imputer'],
            'Estimator': [final_estimator, 'OHE_1', 'OHE_2']
        }

        def fit(self, X, y=None):
            return self
    # Test self-equality
    mock_pipeline = MockPipeline(parameters={})
    assert mock_pipeline == mock_pipeline

    # Test defaults
    assert MockPipeline(parameters={}) == MockPipeline(parameters={})

    # Test random_state
    assert MockPipeline(parameters={}, random_state=10) == MockPipeline(parameters={}, random_state=10)
    assert MockPipeline(parameters={}, random_state=10) != MockPipeline(parameters={}, random_state=0)

    # Test parameters
    assert MockPipeline(parameters=parameters) != MockPipeline(parameters=different_parameters)

    # Test fitted equality
    X = pd.DataFrame({})
    mock_pipeline.fit(X)
    assert mock_pipeline != MockPipeline(parameters={})

    mock_pipeline_equal = MockPipeline(parameters={})
    mock_pipeline_equal.fit(X)
    assert mock_pipeline == mock_pipeline_equal


@pytest.mark.parametrize("problem_type", [ProblemTypes.BINARY, ProblemTypes.MULTICLASS, ProblemTypes.REGRESSION])
def test_pipeline_equality_different_fitted_data(problem_type, X_y_binary, X_y_multi, X_y_regression,
                                                 linear_regression_pipeline_class,
                                                 logistic_regression_binary_pipeline_class,
                                                 logistic_regression_multiclass_pipeline_class):
    # Test fitted on different data
    if problem_type == ProblemTypes.BINARY:
        pipeline = logistic_regression_binary_pipeline_class(parameters={"Logistic Regression Classifier": {"n_jobs": 1}})
        X, y = X_y_binary
    elif problem_type == ProblemTypes.MULTICLASS:
        pipeline = logistic_regression_multiclass_pipeline_class(parameters={"Logistic Regression Classifier": {"n_jobs": 1}})
        X, y = X_y_multi
    elif problem_type == ProblemTypes.REGRESSION:
        pipeline = linear_regression_pipeline_class(parameters={"Linear Regressor": {"n_jobs": 1}})
        X, y = X_y_regression

    pipeline_diff_data = pipeline.clone()
    assert pipeline == pipeline_diff_data

    pipeline.fit(X, y)
    # Add new column to data to make it different
    X = np.append(X, np.zeros((len(X), 1)), axis=1)
    pipeline_diff_data.fit(X, y)

    assert pipeline != pipeline_diff_data


def test_pipeline_str():

    class MockBinaryPipeline(BinaryClassificationPipeline):
        name = "Mock Binary Pipeline"
        component_graph = ['Imputer', 'Random Forest Classifier']

    class MockMulticlassPipeline(MulticlassClassificationPipeline):
        name = "Mock Multiclass Pipeline"
        component_graph = ['Imputer', 'Random Forest Classifier']

    class MockRegressionPipeline(RegressionPipeline):
        name = "Mock Regression Pipeline"
        component_graph = ['Imputer', 'Random Forest Regressor']

    binary_pipeline = MockBinaryPipeline(parameters={})
    multiclass_pipeline = MockMulticlassPipeline(parameters={})
    regression_pipeline = MockRegressionPipeline(parameters={})

    assert str(binary_pipeline) == "Mock Binary Pipeline"
    assert str(multiclass_pipeline) == "Mock Multiclass Pipeline"
    assert str(regression_pipeline) == "Mock Regression Pipeline"


@pytest.mark.parametrize("pipeline_class", [BinaryClassificationPipeline, MulticlassClassificationPipeline, RegressionPipeline])
def test_pipeline_repr(pipeline_class):
    if pipeline_class in [BinaryClassificationPipeline, MulticlassClassificationPipeline]:
        final_estimator = 'Random Forest Classifier'
    else:
        final_estimator = 'Random Forest Regressor'

    class MockPipeline(pipeline_class):
        name = "Mock Pipeline"
        component_graph = ['Imputer', final_estimator]

    pipeline = MockPipeline(parameters={})
    expected_repr = f"MockPipeline(parameters={{'Imputer':{{'categorical_impute_strategy': 'most_frequent', 'numeric_impute_strategy': 'mean', 'categorical_fill_value': None, 'numeric_fill_value': None}}, '{final_estimator}':{{'n_estimators': 100, 'max_depth': 6, 'n_jobs': -1}},}})"
    assert repr(pipeline) == expected_repr

    pipeline_with_parameters = MockPipeline(parameters={'Imputer': {'numeric_fill_value': 42}})
    expected_repr = f"MockPipeline(parameters={{'Imputer':{{'categorical_impute_strategy': 'most_frequent', 'numeric_impute_strategy': 'mean', 'categorical_fill_value': None, 'numeric_fill_value': 42}}, '{final_estimator}':{{'n_estimators': 100, 'max_depth': 6, 'n_jobs': -1}},}})"
    assert repr(pipeline_with_parameters) == expected_repr

    pipeline_with_inf_parameters = MockPipeline(parameters={'Imputer': {'numeric_fill_value': float('inf'), 'categorical_fill_value': np.inf}})
    expected_repr = f"MockPipeline(parameters={{'Imputer':{{'categorical_impute_strategy': 'most_frequent', 'numeric_impute_strategy': 'mean', 'categorical_fill_value': float('inf'), 'numeric_fill_value': float('inf')}}, '{final_estimator}':{{'n_estimators': 100, 'max_depth': 6, 'n_jobs': -1}},}})"
    assert repr(pipeline_with_inf_parameters) == expected_repr

    pipeline_with_nan_parameters = MockPipeline(parameters={'Imputer': {'numeric_fill_value': float('nan'), 'categorical_fill_value': np.nan}})
    expected_repr = f"MockPipeline(parameters={{'Imputer':{{'categorical_impute_strategy': 'most_frequent', 'numeric_impute_strategy': 'mean', 'categorical_fill_value': np.nan, 'numeric_fill_value': np.nan}}, '{final_estimator}':{{'n_estimators': 100, 'max_depth': 6, 'n_jobs': -1}},}})"
    assert repr(pipeline_with_nan_parameters) == expected_repr


@pytest.mark.parametrize("pipeline_class", [BinaryClassificationPipeline, MulticlassClassificationPipeline, RegressionPipeline])
def test_nonlinear_pipeline_repr(pipeline_class):
    if pipeline_class in [BinaryClassificationPipeline, MulticlassClassificationPipeline]:
        final_estimator = 'Random Forest Classifier'
    else:
        final_estimator = 'Random Forest Regressor'

    class MockPipeline(pipeline_class):
        name = "Mock Pipeline"
        component_graph = {
            'Imputer': ['Imputer'],
            'OHE_1': ['One Hot Encoder', 'Imputer'],
            'OHE_2': ['One Hot Encoder', 'Imputer'],
            'Estimator': [final_estimator, 'OHE_1', 'OHE_2']
        }

    pipeline = MockPipeline(parameters={})
    expected_repr = f"MockPipeline(parameters={{'Imputer':{{'categorical_impute_strategy': 'most_frequent', 'numeric_impute_strategy': 'mean', 'categorical_fill_value': None, 'numeric_fill_value': None}}, 'OHE_1':{{'top_n': 10, 'features_to_encode': None, 'categories': None, 'drop': None, 'handle_unknown': 'ignore', 'handle_missing': 'error'}}, 'OHE_2':{{'top_n': 10, 'features_to_encode': None, 'categories': None, 'drop': None, 'handle_unknown': 'ignore', 'handle_missing': 'error'}}, 'Estimator':{{'n_estimators': 100, 'max_depth': 6, 'n_jobs': -1}},}})"
    assert repr(pipeline) == expected_repr

    pipeline_with_parameters = MockPipeline(parameters={'Imputer': {'numeric_fill_value': 42}})
    expected_repr = f"MockPipeline(parameters={{'Imputer':{{'categorical_impute_strategy': 'most_frequent', 'numeric_impute_strategy': 'mean', 'categorical_fill_value': None, 'numeric_fill_value': 42}}, 'OHE_1':{{'top_n': 10, 'features_to_encode': None, 'categories': None, 'drop': None, 'handle_unknown': 'ignore', 'handle_missing': 'error'}}, 'OHE_2':{{'top_n': 10, 'features_to_encode': None, 'categories': None, 'drop': None, 'handle_unknown': 'ignore', 'handle_missing': 'error'}}, 'Estimator':{{'n_estimators': 100, 'max_depth': 6, 'n_jobs': -1}},}})"
    assert repr(pipeline_with_parameters) == expected_repr

    pipeline_with_inf_parameters = MockPipeline(parameters={'Imputer': {'numeric_fill_value': float('inf'), 'categorical_fill_value': np.inf}})
    expected_repr = f"MockPipeline(parameters={{'Imputer':{{'categorical_impute_strategy': 'most_frequent', 'numeric_impute_strategy': 'mean', 'categorical_fill_value': float('inf'), 'numeric_fill_value': float('inf')}}, 'OHE_1':{{'top_n': 10, 'features_to_encode': None, 'categories': None, 'drop': None, 'handle_unknown': 'ignore', 'handle_missing': 'error'}}, 'OHE_2':{{'top_n': 10, 'features_to_encode': None, 'categories': None, 'drop': None, 'handle_unknown': 'ignore', 'handle_missing': 'error'}}, 'Estimator':{{'n_estimators': 100, 'max_depth': 6, 'n_jobs': -1}},}})"
    assert repr(pipeline_with_inf_parameters) == expected_repr

    pipeline_with_nan_parameters = MockPipeline(parameters={'Imputer': {'numeric_fill_value': float('nan'), 'categorical_fill_value': np.nan}})
    expected_repr = f"MockPipeline(parameters={{'Imputer':{{'categorical_impute_strategy': 'most_frequent', 'numeric_impute_strategy': 'mean', 'categorical_fill_value': np.nan, 'numeric_fill_value': np.nan}}, 'OHE_1':{{'top_n': 10, 'features_to_encode': None, 'categories': None, 'drop': None, 'handle_unknown': 'ignore', 'handle_missing': 'error'}}, 'OHE_2':{{'top_n': 10, 'features_to_encode': None, 'categories': None, 'drop': None, 'handle_unknown': 'ignore', 'handle_missing': 'error'}}, 'Estimator':{{'n_estimators': 100, 'max_depth': 6, 'n_jobs': -1}},}})"
    assert repr(pipeline_with_nan_parameters) == expected_repr


def test_make_pipeline_error():
    X = pd.DataFrame([[0, 1], [1, 0]])
    y = pd.Series([1, 0])
    estimators = get_estimators(problem_type="binary")
    custom_hyperparameters = [{"Imputer": {"numeric_imput_strategy": ["median"]}}, {"One Hot Encoder": {"value1": ["value2"]}}]

    for estimator in estimators:
        with pytest.raises(ValueError, match="if custom_hyperparameters provided, must be dictionary"):
            make_pipeline(X, y, estimator, "binary", custom_hyperparameters)


@pytest.mark.parametrize("problem_type", [ProblemTypes.BINARY, ProblemTypes.MULTICLASS, ProblemTypes.REGRESSION,
                                          ProblemTypes.TIME_SERIES_REGRESSION])
def test_make_pipeline_custom_hyperparameters(problem_type):
    X = pd.DataFrame({"all_null": [np.nan, np.nan, np.nan, np.nan, np.nan],
                      "categorical": ["a", "b", "a", "c", "c"],
                      "some dates": pd.date_range('2000-02-03', periods=5, freq='W')})
    custom_hyperparameters = {'Imputer': {
        'numeric_impute_strategy': ['median']
    }}

    y = pd.Series([0, 0, 1, 0, 0])
    estimators = get_estimators(problem_type=problem_type)

    for estimator_class in estimators:
        for problem_type in estimator_class.supported_problem_types:
            pipeline = make_pipeline(X, y, estimator_class, problem_type, custom_hyperparameters)
            assert pipeline.custom_hyperparameters == custom_hyperparameters

            pipeline2 = make_pipeline(X, y, estimator_class, problem_type)
            assert not pipeline2.custom_hyperparameters


def test_generate_code_pipeline_errors():
    class MockBinaryPipeline(BinaryClassificationPipeline):
        name = "Mock Binary Pipeline"
        component_graph = ['Imputer', 'Random Forest Classifier']

    class MockMulticlassPipeline(MulticlassClassificationPipeline):
        name = "Mock Multiclass Pipeline"
        component_graph = ['Imputer', 'Random Forest Classifier']

    class MockRegressionPipeline(RegressionPipeline):
        name = "Mock Regression Pipeline"
        component_graph = ['Imputer', 'Random Forest Regressor']

    with pytest.raises(ValueError, match="Element must be a pipeline instance"):
        generate_pipeline_code(MockBinaryPipeline)

    with pytest.raises(ValueError, match="Element must be a pipeline instance"):
        generate_pipeline_code(MockMulticlassPipeline)

    with pytest.raises(ValueError, match="Element must be a pipeline instance"):
        generate_pipeline_code(MockRegressionPipeline)

    with pytest.raises(ValueError, match="Element must be a pipeline instance"):
        generate_pipeline_code([Imputer])

    with pytest.raises(ValueError, match="Element must be a pipeline instance"):
        generate_pipeline_code([Imputer, LogisticRegressionClassifier])

    with pytest.raises(ValueError, match="Element must be a pipeline instance"):
        generate_pipeline_code([Imputer(), LogisticRegressionClassifier()])


def test_generate_code_pipeline_json_errors():
    class CustomEstimator(Estimator):
        name = "My Custom Estimator"
        hyperparameter_ranges = {}
        supported_problem_types = [ProblemTypes.BINARY, ProblemTypes.MULTICLASS]
        model_family = ModelFamily.NONE

        def __init__(self, random_arg=False, numpy_arg=[], random_state=0):
            parameters = {'random_arg': random_arg,
                          'numpy_arg': numpy_arg}

            super().__init__(parameters=parameters,
                             component_obj=None,
                             random_state=random_state)

    class MockBinaryPipelineTransformer(BinaryClassificationPipeline):
        name = "Mock Binary Pipeline with Transformer"
        component_graph = ['Imputer', CustomEstimator]

    pipeline = MockBinaryPipelineTransformer({})
    generate_pipeline_code(pipeline)

    pipeline = MockBinaryPipelineTransformer({'My Custom Estimator': {'numpy_arg': np.array([0])}})
    with pytest.raises(TypeError, match="cannot be JSON-serialized"):
        generate_pipeline_code(pipeline)

    pipeline = MockBinaryPipelineTransformer({'My Custom Estimator': {'random_arg': pd.DataFrame()}})
    with pytest.raises(TypeError, match="cannot be JSON-serialized"):
        generate_pipeline_code(pipeline)

    pipeline = MockBinaryPipelineTransformer({'My Custom Estimator': {'random_arg': ProblemTypes.BINARY}})
    with pytest.raises(TypeError, match="cannot be JSON-serialized"):
        generate_pipeline_code(pipeline)

    pipeline = MockBinaryPipelineTransformer({'My Custom Estimator': {'random_arg': BinaryClassificationPipeline}})
    with pytest.raises(TypeError, match="cannot be JSON-serialized"):
        generate_pipeline_code(pipeline)

    pipeline = MockBinaryPipelineTransformer({'My Custom Estimator': {'random_arg': Estimator}})
    with pytest.raises(TypeError, match="cannot be JSON-serialized"):
        generate_pipeline_code(pipeline)

    pipeline = MockBinaryPipelineTransformer({'My Custom Estimator': {'random_arg': Imputer()}})
    with pytest.raises(TypeError, match="cannot be JSON-serialized"):
        generate_pipeline_code(pipeline)


def test_generate_code_pipeline():
    class MockBinaryPipeline(BinaryClassificationPipeline):
        component_graph = ['Imputer', 'Random Forest Classifier']
        custom_hyperparameters = {
            "Imputer": {
                "numeric_impute_strategy": 'most_frequent'
            }
        }

    class MockRegressionPipeline(RegressionPipeline):
        name = "Mock Regression Pipeline"
        component_graph = ['Imputer', 'Random Forest Regressor']

    mock_binary_pipeline = MockBinaryPipeline({})
    expected_code = 'import json\n' \
                    'from evalml.pipelines.binary_classification_pipeline import BinaryClassificationPipeline' \
                    '\n\nclass MockBinaryPipeline(BinaryClassificationPipeline):' \
                    '\n\tcomponent_graph = [\n\t\t\'Imputer\',\n\t\t\'Random Forest Classifier\'\n\t]' \
                    '\n\tcustom_hyperparameters = {\'Imputer\': {\'numeric_impute_strategy\': \'most_frequent\'}}\n' \
                    '\nparameters = json.loads("""{\n\t"Imputer": {\n\t\t"categorical_impute_strategy": "most_frequent",\n\t\t"numeric_impute_strategy": "mean",\n\t\t"categorical_fill_value": null,\n\t\t"numeric_fill_value": null\n\t},' \
                    '\n\t"Random Forest Classifier": {\n\t\t"n_estimators": 100,\n\t\t"max_depth": 6,\n\t\t"n_jobs": -1\n\t}\n}""")\n' \
                    'pipeline = MockBinaryPipeline(parameters)'
    pipeline = generate_pipeline_code(mock_binary_pipeline)
    assert expected_code == pipeline

    mock_regression_pipeline = MockRegressionPipeline({})
    expected_code = 'import json\n' \
                    'from evalml.pipelines.regression_pipeline import RegressionPipeline' \
                    '\n\nclass MockRegressionPipeline(RegressionPipeline):' \
                    '\n\tcomponent_graph = [\n\t\t\'Imputer\',\n\t\t\'Random Forest Regressor\'\n\t]\n\t' \
                    'name = \'Mock Regression Pipeline\'\n\n' \
                    'parameters = json.loads("""{\n\t"Imputer": {\n\t\t"categorical_impute_strategy": "most_frequent",\n\t\t"numeric_impute_strategy": "mean",\n\t\t"categorical_fill_value": null,\n\t\t"numeric_fill_value": null\n\t},' \
                    '\n\t"Random Forest Regressor": {\n\t\t"n_estimators": 100,\n\t\t"max_depth": 6,\n\t\t"n_jobs": -1\n\t}\n}""")' \
                    '\npipeline = MockRegressionPipeline(parameters)'
    pipeline = generate_pipeline_code(mock_regression_pipeline)
    assert pipeline == expected_code

    mock_regression_pipeline_params = MockRegressionPipeline({"Imputer": {"numeric_impute_strategy": "most_frequent"}, "Random Forest Regressor": {"n_estimators": 50}})
    expected_code_params = 'import json\n' \
                           'from evalml.pipelines.regression_pipeline import RegressionPipeline' \
                           '\n\nclass MockRegressionPipeline(RegressionPipeline):' \
                           '\n\tcomponent_graph = [\n\t\t\'Imputer\',\n\t\t\'Random Forest Regressor\'\n\t]' \
                           '\n\tname = \'Mock Regression Pipeline\'' \
                           '\n\nparameters = json.loads("""{\n\t"Imputer": {\n\t\t"categorical_impute_strategy": "most_frequent",\n\t\t"numeric_impute_strategy": "most_frequent",\n\t\t"categorical_fill_value": null,\n\t\t"numeric_fill_value": null\n\t},' \
                           '\n\t"Random Forest Regressor": {\n\t\t"n_estimators": 50,\n\t\t"max_depth": 6,\n\t\t"n_jobs": -1\n\t}\n}""")' \
                           '\npipeline = MockRegressionPipeline(parameters)'
    pipeline = generate_pipeline_code(mock_regression_pipeline_params)
    assert pipeline == expected_code_params


def test_generate_code_nonlinear_pipeline_error(nonlinear_binary_pipeline_class):
    pipeline = nonlinear_binary_pipeline_class({})
    with pytest.raises(ValueError, match="Code generation for nonlinear pipelines is not supported yet"):
        generate_pipeline_code(pipeline)


def test_generate_code_pipeline_custom():
    class CustomTransformer(Transformer):
        name = "My Custom Transformer"
        hyperparameter_ranges = {}

        def __init__(self, random_state=0):
            parameters = {}

            super().__init__(parameters=parameters,
                             component_obj=None,
                             random_state=random_state)

    class CustomEstimator(Estimator):
        name = "My Custom Estimator"
        hyperparameter_ranges = {}
        supported_problem_types = [ProblemTypes.BINARY, ProblemTypes.MULTICLASS]
        model_family = ModelFamily.NONE

        def __init__(self, random_arg=False, random_state=0):
            parameters = {'random_arg': random_arg}

            super().__init__(parameters=parameters,
                             component_obj=None,
                             random_state=random_state)

    class MockBinaryPipelineTransformer(BinaryClassificationPipeline):
        name = "Mock Binary Pipeline with Transformer"
        component_graph = [CustomTransformer, 'Random Forest Classifier']

    class MockBinaryPipelineEstimator(BinaryClassificationPipeline):
        name = "Mock Binary Pipeline with Estimator"
        component_graph = ['Imputer', CustomEstimator]
        custom_hyperparameters = {
            'Imputer': {
                'numeric_impute_strategy': 'most_frequent'
            }
        }

    class MockAllCustom(BinaryClassificationPipeline):
        name = "Mock All Custom Pipeline"
        component_graph = [CustomTransformer, CustomEstimator]

    mockBinaryTransformer = MockBinaryPipelineTransformer({})
    expected_code = 'import json\n' \
                    'from evalml.pipelines.binary_classification_pipeline import BinaryClassificationPipeline' \
                    '\n\nclass MockBinaryPipelineTransformer(BinaryClassificationPipeline):' \
                    '\n\tcomponent_graph = [\n\t\tCustomTransformer,\n\t\t\'Random Forest Classifier\'\n\t]' \
                    '\n\tname = \'Mock Binary Pipeline with Transformer\'' \
                    '\n\nparameters = json.loads("""{\n\t"Random Forest Classifier": {\n\t\t"n_estimators": 100,\n\t\t"max_depth": 6,\n\t\t"n_jobs": -1\n\t}\n}""")' \
                    '\npipeline = MockBinaryPipelineTransformer(parameters)'
    pipeline = generate_pipeline_code(mockBinaryTransformer)
    assert pipeline == expected_code

    mockBinaryPipeline = MockBinaryPipelineEstimator({})
    expected_code = 'import json\n' \
                    'from evalml.pipelines.binary_classification_pipeline import BinaryClassificationPipeline' \
                    '\n\nclass MockBinaryPipelineEstimator(BinaryClassificationPipeline):' \
                    '\n\tcomponent_graph = [\n\t\t\'Imputer\',\n\t\tCustomEstimator\n\t]' \
                    '\n\tcustom_hyperparameters = {\'Imputer\': {\'numeric_impute_strategy\': \'most_frequent\'}}' \
                    '\n\tname = \'Mock Binary Pipeline with Estimator\'' \
                    '\n\nparameters = json.loads("""{\n\t"Imputer": {\n\t\t"categorical_impute_strategy": "most_frequent",\n\t\t"numeric_impute_strategy": "mean",\n\t\t"categorical_fill_value": null,\n\t\t"numeric_fill_value": null\n\t},' \
                    '\n\t"My Custom Estimator": {\n\t\t"random_arg": false\n\t}\n}""")' \
                    '\npipeline = MockBinaryPipelineEstimator(parameters)'
    pipeline = generate_pipeline_code(mockBinaryPipeline)
    assert pipeline == expected_code

    mockAllCustom = MockAllCustom({})
    expected_code = 'import json\n' \
                    'from evalml.pipelines.binary_classification_pipeline import BinaryClassificationPipeline' \
                    '\n\nclass MockAllCustom(BinaryClassificationPipeline):' \
                    '\n\tcomponent_graph = [\n\t\tCustomTransformer,\n\t\tCustomEstimator\n\t]' \
                    '\n\tname = \'Mock All Custom Pipeline\'\n\nparameters = json.loads("""{\n\t"My Custom Estimator": {\n\t\t"random_arg": false\n\t}\n}""")' \
                    '\npipeline = MockAllCustom(parameters)'
    pipeline = generate_pipeline_code(mockAllCustom)
    assert pipeline == expected_code


@pytest.mark.parametrize("problem_type", [ProblemTypes.BINARY, ProblemTypes.MULTICLASS, ProblemTypes.REGRESSION,
                                          ProblemTypes.TIME_SERIES_REGRESSION, ProblemTypes.TIME_SERIES_BINARY, ProblemTypes.TIME_SERIES_MULTICLASS])
def test_predict_has_input_target_name(problem_type, X_y_binary, X_y_multi, X_y_regression, ts_data,
                                       logistic_regression_binary_pipeline_class, logistic_regression_multiclass_pipeline_class, linear_regression_pipeline_class, time_series_regression_pipeline_class, time_series_binary_classification_pipeline_class,
                                       time_series_multiclass_classification_pipeline_class):
    if problem_type == ProblemTypes.BINARY:
        X, y = X_y_binary
        clf = logistic_regression_binary_pipeline_class(parameters={"Logistic Regression Classifier": {"n_jobs": 1}})

    elif problem_type == ProblemTypes.MULTICLASS:
        X, y = X_y_multi
        clf = logistic_regression_multiclass_pipeline_class(parameters={"Logistic Regression Classifier": {"n_jobs": 1}})

    elif problem_type == ProblemTypes.REGRESSION:
        X, y = X_y_regression
        clf = linear_regression_pipeline_class(parameters={"Linear Regressor": {"n_jobs": 1}})

    elif problem_type == ProblemTypes.TIME_SERIES_REGRESSION:
        X, y = ts_data
        clf = time_series_regression_pipeline_class(parameters={"pipeline": {"gap": 0, "max_delay": 0}})
    elif problem_type == ProblemTypes.TIME_SERIES_BINARY:
        X, y = X_y_binary
        clf = time_series_binary_classification_pipeline_class(parameters={"Logistic Regression Classifier": {"n_jobs": 1},
                                                                           "pipeline": {"gap": 0, "max_delay": 0}})
    elif problem_type == ProblemTypes.TIME_SERIES_MULTICLASS:
        X, y = X_y_multi
        clf = time_series_multiclass_classification_pipeline_class(parameters={"Logistic Regression Classifier": {"n_jobs": 1},
                                                                               "pipeline": {"gap": 0, "max_delay": 0}})
    y = pd.Series(y, name="test target name")
    clf.fit(X, y)
    if is_time_series(problem_type):
        predictions = clf.predict(X, y)
    else:
        predictions = clf.predict(X)
    assert predictions.name == "test target name"


def test_linear_pipeline_iteration(logistic_regression_binary_pipeline_class):
    expected_order = [Imputer(), OneHotEncoder(), StandardScaler(), LogisticRegressionClassifier()]

    pipeline = logistic_regression_binary_pipeline_class({})
    order = [c for c in pipeline]
    order_again = [c for c in pipeline]

    assert order == expected_order
    assert order_again == expected_order

    expected_order_params = [Imputer(numeric_impute_strategy='median'), OneHotEncoder(top_n=2), StandardScaler(), LogisticRegressionClassifier()]

    pipeline = logistic_regression_binary_pipeline_class({'One Hot Encoder': {'top_n': 2}, 'Imputer': {'numeric_impute_strategy': 'median'}})
    order_params = [c for c in pipeline]
    order_again_params = [c for c in pipeline]

    assert order_params == expected_order_params
    assert order_again_params == expected_order_params


def test_nonlinear_pipeline_iteration(nonlinear_binary_pipeline_class):
    expected_order = [Imputer(), OneHotEncoder(), ElasticNetClassifier(), OneHotEncoder(), RandomForestClassifier(), LogisticRegressionClassifier()]

    pipeline = nonlinear_binary_pipeline_class({})
    order = [c for c in pipeline]
    order_again = [c for c in pipeline]

    assert order == expected_order
    assert order_again == expected_order

    expected_order_params = [Imputer(), OneHotEncoder(top_n=2), ElasticNetClassifier(), OneHotEncoder(top_n=5), RandomForestClassifier(), LogisticRegressionClassifier()]

    pipeline = nonlinear_binary_pipeline_class({'OneHot_ElasticNet': {'top_n': 2}, 'OneHot_RandomForest': {'top_n': 5}})
    order_params = [c for c in pipeline]
    order_again_params = [c for c in pipeline]

    assert order_params == expected_order_params
    assert order_again_params == expected_order_params


def test_linear_getitem(logistic_regression_binary_pipeline_class):
    pipeline = logistic_regression_binary_pipeline_class({'One Hot Encoder': {'top_n': 4}})

    assert pipeline[0] == Imputer()
    assert pipeline[1] == OneHotEncoder(top_n=4)
    assert pipeline[2] == StandardScaler()
    assert pipeline[3] == LogisticRegressionClassifier()

    assert pipeline['Imputer'] == Imputer()
    assert pipeline['One Hot Encoder'] == OneHotEncoder(top_n=4)
    assert pipeline['Standard Scaler'] == StandardScaler()
    assert pipeline['Logistic Regression Classifier'] == LogisticRegressionClassifier()


def test_nonlinear_getitem(nonlinear_binary_pipeline_class):
    pipeline = nonlinear_binary_pipeline_class({'OneHot_RandomForest': {'top_n': 4}})

    assert pipeline[0] == Imputer()
    assert pipeline[1] == OneHotEncoder()
    assert pipeline[2] == ElasticNetClassifier()
    assert pipeline[3] == OneHotEncoder(top_n=4)
    assert pipeline[4] == RandomForestClassifier()
    assert pipeline[5] == LogisticRegressionClassifier()

    assert pipeline['Imputer'] == Imputer()
    assert pipeline['OneHot_ElasticNet'] == OneHotEncoder()
    assert pipeline['Elastic Net'] == ElasticNetClassifier()
    assert pipeline['OneHot_RandomForest'] == OneHotEncoder(top_n=4)
    assert pipeline['Random Forest'] == RandomForestClassifier()
    assert pipeline['Logistic Regression'] == LogisticRegressionClassifier()


def test_get_component(logistic_regression_binary_pipeline_class, nonlinear_binary_pipeline_class):
    pipeline = logistic_regression_binary_pipeline_class({'One Hot Encoder': {'top_n': 4}})

    assert pipeline.get_component('Imputer') == Imputer()
    assert pipeline.get_component('One Hot Encoder') == OneHotEncoder(top_n=4)
    assert pipeline.get_component('Standard Scaler') == StandardScaler()
    assert pipeline.get_component('Logistic Regression Classifier') == LogisticRegressionClassifier()

    pipeline = nonlinear_binary_pipeline_class({'OneHot_RandomForest': {'top_n': 4}})

    assert pipeline.get_component('Imputer') == Imputer()
    assert pipeline.get_component('OneHot_ElasticNet') == OneHotEncoder()
    assert pipeline.get_component('Elastic Net') == ElasticNetClassifier()
    assert pipeline.get_component('OneHot_RandomForest') == OneHotEncoder(top_n=4)
    assert pipeline.get_component('Random Forest') == RandomForestClassifier()
    assert pipeline.get_component('Logistic Regression') == LogisticRegressionClassifier()<|MERGE_RESOLUTION|>--- conflicted
+++ resolved
@@ -385,13 +385,8 @@
     est = RandomForestClassifier(random_state=7)
     pipeline = make_pipeline_from_components([imp, est], ProblemTypes.BINARY, custom_name='My Pipeline',
                                              random_state=15)
-<<<<<<< HEAD
-    assert [c.__class__ for c in pipeline._component_graph] == [Imputer, RandomForestClassifier]
-    assert [bool(c.random_state == 15) for c in pipeline._component_graph]
-=======
     assert [c.__class__ for c in pipeline] == [Imputer, RandomForestClassifier]
-    assert [check_random_state_equality(c.random_state, np.random.RandomState(15)) for c in pipeline]
->>>>>>> d96defd8
+    assert [bool(c.random_state == 15) for c in pipeline]
     assert pipeline.problem_type == ProblemTypes.BINARY
     assert pipeline.custom_name == 'My Pipeline'
     expected_parameters = {
@@ -425,13 +420,8 @@
 
     X, y = X_y_binary
     pipeline = logistic_regression_binary_pipeline_class(parameters={"Logistic Regression Classifier": {"n_jobs": 1}},
-<<<<<<< HEAD
                                                          random_state=42)
-    component_instances = [c for c in pipeline._component_graph]
-=======
-                                                         random_state=np.random.RandomState(42))
     component_instances = [c for c in pipeline]
->>>>>>> d96defd8
     new_pipeline = make_pipeline_from_components(component_instances, ProblemTypes.BINARY)
     pipeline.fit(X, y)
     predictions = pipeline.predict(X)
