--- conflicted
+++ resolved
@@ -149,11 +149,8 @@
     text_featurizer = TextFeaturizer()
     lsa = LSA()
     pca = PCA()
-<<<<<<< HEAD
     lda = LinearDiscriminantAnalysis()
-=======
     ft = DFSTransformer()
->>>>>>> d77e8548
     assert enc.describe(return_dict=True) == {'name': 'One Hot Encoder', 'parameters': {'top_n': 10,
                                                                                         'features_to_encode': None,
                                                                                         'categories': None,
@@ -177,11 +174,8 @@
     assert text_featurizer.describe(return_dict=True) == {'name': 'Text Featurization Component', 'parameters': {'text_columns': None}}
     assert lsa.describe(return_dict=True) == {'name': 'LSA Transformer', 'parameters': {'text_columns': None}}
     assert pca.describe(return_dict=True) == {'name': 'PCA Transformer', 'parameters': {'n_components': None, 'variance': 0.95}}
-<<<<<<< HEAD
     assert lda.describe(return_dict=True) == {'name': 'Linear Discriminant Analysis Transformer', 'parameters': {'n_components': None}}
-=======
     assert ft.describe(return_dict=True) == {'name': 'DFS Transformer', 'parameters': {"index": "index"}}
->>>>>>> d77e8548
 
     # testing estimators
     base_classifier = BaselineClassifier()
