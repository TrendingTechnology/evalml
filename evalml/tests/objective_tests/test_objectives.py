--- conflicted
+++ resolved
@@ -18,13 +18,8 @@
 
 def test_get_objectives_types():
     assert len(get_objectives(ProblemTypes.MULTICLASS)) == 14
-<<<<<<< HEAD
-    assert len(get_objectives(ProblemTypes.BINARY)) == 7
-    assert len(get_objectives(ProblemTypes.REGRESSION)) == 7
-=======
     assert len(get_objectives(ProblemTypes.BINARY)) == 6
     assert len(get_objectives(ProblemTypes.REGRESSION)) == 6
->>>>>>> 91e07abf
 
 
 def test_binary_average(X_y):
