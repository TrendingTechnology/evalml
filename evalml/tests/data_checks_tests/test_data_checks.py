import numpy as np
import pandas as pd
import pytest
import woodwork as ww

from evalml.automl import get_default_primary_search_objective
from evalml.data_checks import (
    AutoMLDataChecks,
    DataCheck,
    DataCheckError,
    DataCheckMessageCode,
    DataChecks,
    DataCheckWarning,
    DefaultDataChecks,
    EmptyDataChecks
)
from evalml.exceptions import DataCheckInitError


def test_data_checks(X_y_binary):
    X, y = X_y_binary

    class MockDataCheck(DataCheck):
        def validate(self, X, y):
            return {"warnings": [], "errors": []}

    class MockDataCheckWarning(DataCheck):
        def validate(self, X, y):
            return {"warnings": [DataCheckWarning(message="warning one", data_check_name=self.name, message_code=None).to_dict()], "errors": []}

    class MockDataCheckError(DataCheck):
        def validate(self, X, y):
            return {"warnings": [], "errors": [DataCheckError(message="error one", data_check_name=self.name, message_code=None).to_dict()]}

    class MockDataCheckErrorAndWarning(DataCheck):
        def validate(self, X, y):
            return {"warnings": [DataCheckWarning(message="warning two", data_check_name=self.name, message_code=None).to_dict()],
                    "errors": [DataCheckError(message="error two", data_check_name=self.name, message_code=None).to_dict()]}

    data_checks_list = [MockDataCheck, MockDataCheckWarning, MockDataCheckError, MockDataCheckErrorAndWarning]
    data_checks = DataChecks(data_checks=data_checks_list)
    assert data_checks.validate(X, y) == {
        "warnings": [DataCheckWarning(message="warning one", data_check_name="MockDataCheckWarning").to_dict(),
                     DataCheckWarning(message="warning two", data_check_name="MockDataCheckErrorAndWarning").to_dict()],
        "errors": [DataCheckError(message="error one", data_check_name="MockDataCheckError").to_dict(),
                   DataCheckError(message="error two", data_check_name="MockDataCheckErrorAndWarning").to_dict()]
    }


@pytest.mark.parametrize("input_type", ["pd", "ww", "np"])
def test_empty_data_checks(input_type, X_y_binary):
    X, y = X_y_binary
    if input_type != "np":
        X = pd.DataFrame(X)
        y = pd.Series(y)
    if input_type == "ww":
        X = ww.DataTable(X)
        y = ww.DataColumn(y)
    data_checks = EmptyDataChecks()
    assert data_checks.validate(X, y) == {"warnings": [], "errors": []}


messages = [DataCheckWarning(message="Column 'all_null' is 95.0% or more null",
                             data_check_name="HighlyNullDataCheck",
                             message_code=DataCheckMessageCode.HIGHLY_NULL,
                             details={"column": "all_null"}).to_dict(),
            DataCheckWarning(message="Column 'also_all_null' is 95.0% or more null",
                             data_check_name="HighlyNullDataCheck",
                             message_code=DataCheckMessageCode.HIGHLY_NULL,
                             details={"column": "also_all_null"}).to_dict(),
            DataCheckWarning(message="Column 'id' is 100.0% or more likely to be an ID column",
                             data_check_name="IDColumnsDataCheck",
                             message_code=DataCheckMessageCode.HAS_ID_COLUMN,
                             details={"column": "id"}).to_dict(),
            DataCheckError(message="1 row(s) (20.0%) of target values are null",
                           data_check_name="InvalidTargetDataCheck",
                           message_code=DataCheckMessageCode.TARGET_HAS_NULL,
                           details={"num_null_rows": 1, "pct_null_rows": 20}).to_dict(),
            DataCheckError(message="lots_of_null has 1 unique value.",
                           data_check_name="NoVarianceDataCheck",
                           message_code=DataCheckMessageCode.NO_VARIANCE,
                           details={"column": "lots_of_null"}).to_dict(),
            DataCheckError(message="all_null has 0 unique value.",
                           data_check_name="NoVarianceDataCheck",
                           message_code=DataCheckMessageCode.NO_VARIANCE,
                           details={"column": "all_null"}).to_dict(),
            DataCheckError(message="also_all_null has 0 unique value.",
                           data_check_name="NoVarianceDataCheck",
                           message_code=DataCheckMessageCode.NO_VARIANCE,
                           details={"column": "also_all_null"}).to_dict()]


@pytest.mark.parametrize("input_type", ["pd", "ww"])
def test_default_data_checks_classification(input_type):
    X = pd.DataFrame({'lots_of_null': [None, None, None, None, "some data"],
                      'all_null': [None, None, None, None, None],
                      'also_all_null': [None, None, None, None, None],
                      'no_null': [1, 2, 3, 4, 5],
                      'id': [0, 1, 2, 3, 4],
                      'has_label_leakage': [100, 200, 100, 200, 100]})
    y = pd.Series([0, 1, np.nan, 1, 0])
    y_multiclass = pd.Series([0, 1, np.nan, 2, 0])
    if input_type == "ww":
        X = ww.DataTable(X)
        y = ww.DataColumn(y)
        y_multiclass = ww.DataColumn(y_multiclass)

    data_checks = DefaultDataChecks("binary", get_default_primary_search_objective("binary"))

    imbalance = [DataCheckError(message="The number of instances of these targets is less than 2 * the number of cross folds = 6 instances: [1.0, 0.0]",
                                data_check_name="ClassImbalanceDataCheck",
                                message_code=DataCheckMessageCode.CLASS_IMBALANCE_BELOW_FOLDS,
                                details={"target_values": [1.0, 0.0]}).to_dict()]

    assert data_checks.validate(X, y) == {"warnings": messages[:3], "errors": messages[3:] + imbalance}

    data_checks = DataChecks(DefaultDataChecks._DEFAULT_DATA_CHECK_CLASSES,
<<<<<<< HEAD
                             {"InvalidTargetDataCheck": {"problem_type": "binary"}})
    assert data_checks.validate(X, y) == {"warnings": messages[:3], "errors": messages[3:]}
=======
                             {"InvalidTargetDataCheck": {"problem_type": "binary",
                                                         "objective": get_default_primary_search_objective("binary")}})
    assert data_checks.validate(X, y) == {"warnings": messages[:3] + leakage, "errors": messages[3:]}
>>>>>>> 417091c8

    # multiclass
    imbalance = [DataCheckError(message="The number of instances of these targets is less than 2 * the number of cross folds = 6 instances: [0.0, 2.0, 1.0]",
                                data_check_name="ClassImbalanceDataCheck",
                                message_code=DataCheckMessageCode.CLASS_IMBALANCE_BELOW_FOLDS,
                                details={"target_values": [0.0, 2.0, 1.0]}).to_dict()]
    min_2_class_count = [DataCheckError(message="Target does not have at least two instances per class which is required for multiclass classification",
                                        data_check_name="InvalidTargetDataCheck",
                                        message_code=DataCheckMessageCode.TARGET_BINARY_NOT_TWO_EXAMPLES_PER_CLASS,
                                        details={"least_populated_class_labels": [2.0, 1.0]}).to_dict()]
    # multiclass
    data_checks = DefaultDataChecks("multiclass", get_default_primary_search_objective("multiclass"))
    assert data_checks.validate(X, y_multiclass) == {"warnings": messages[:3], "errors": [messages[3]] + min_2_class_count + messages[4:] + imbalance}

    data_checks = DataChecks(DefaultDataChecks._DEFAULT_DATA_CHECK_CLASSES,
                             {"InvalidTargetDataCheck": {"problem_type": "multiclass",
                                                         "objective": get_default_primary_search_objective("multiclass")}})
    assert data_checks.validate(X, y_multiclass) == {"warnings": messages[:3], "errors": [messages[3]] + min_2_class_count + messages[4:]}


@pytest.mark.parametrize("input_type", ["pd", "ww"])
def test_default_data_checks_regression(input_type):
    X = pd.DataFrame({'lots_of_null': [None, None, None, None, "some data"],
                      'all_null': [None, None, None, None, None],
                      'also_all_null': [None, None, None, None, None],
                      'no_null': [1, 2, 3, 5, 5],
                      'id': [0, 1, 2, 3, 4],
                      'has_label_leakage': [100, 200, 100, 200, 100]})
    y = pd.Series([0.3, 100.0, np.nan, 1.0, 0.2])
    y_no_variance = pd.Series([5] * 4)

    if input_type == "ww":
        X = ww.DataTable(X)
        y = ww.DataColumn(y)
        y_no_variance = ww.DataColumn(y_no_variance)
<<<<<<< HEAD
    data_checks = DefaultDataChecks("regression")
    id_leakage = [DataCheckWarning(message="Column 'id' is 95.0% or more correlated with the target",
                                   data_check_name="TargetLeakageDataCheck",
                                   message_code=DataCheckMessageCode.TARGET_LEAKAGE,
                                   details={"column": "id"}).to_dict()]
    null_leakage = [DataCheckWarning(message="Column 'lots_of_null' is 95.0% or more correlated with the target",
                                     data_check_name="TargetLeakageDataCheck",
                                     message_code=DataCheckMessageCode.TARGET_LEAKAGE,
                                     details={"column": "lots_of_null"}).to_dict()]
    assert data_checks.validate(X, y) == {"warnings": messages[:3] + id_leakage, "errors": messages[3:]}
=======
    data_checks = DefaultDataChecks("regression", get_default_primary_search_objective("regression"))
    assert data_checks.validate(X, y) == {"warnings": messages[:3], "errors": messages[3:]}
>>>>>>> 417091c8

    # Skip Invalid Target
    assert data_checks.validate(X, y_no_variance) == {"warnings": messages[:3] + null_leakage, "errors": messages[4:] + [DataCheckError(message="Y has 1 unique value.",
                                                                                                                                        data_check_name="NoVarianceDataCheck",
                                                                                                                                        message_code=DataCheckMessageCode.NO_VARIANCE,
                                                                                                                                        details={"column": "Y"}).to_dict()]}

    data_checks = DataChecks(DefaultDataChecks._DEFAULT_DATA_CHECK_CLASSES,
<<<<<<< HEAD
                             {"InvalidTargetDataCheck": {"problem_type": "regression"}})
    assert data_checks.validate(X, y) == {"warnings": messages[:3] + id_leakage, "errors": messages[3:]}
=======
                             {"InvalidTargetDataCheck": {"problem_type": "regression",
                                                         "objective": get_default_primary_search_objective("regression")}})
    assert data_checks.validate(X, y) == {"warnings": messages[:3], "errors": messages[3:]}
>>>>>>> 417091c8


def test_default_data_checks_time_series_regression():
    regression_data_check_classes = [check.__class__ for check in DefaultDataChecks("regression", get_default_primary_search_objective("regression")).data_checks]
    ts_regression_data_check_classes = [check.__class__ for check in DefaultDataChecks("time series regression", get_default_primary_search_objective("time series regression")).data_checks]
    assert regression_data_check_classes == ts_regression_data_check_classes


def test_data_checks_init_from_classes():
    def make_mock_data_check(check_name):
        class MockCheck(DataCheck):
            name = check_name

            def __init__(self, foo, bar, baz=3):
                self.foo = foo
                self.bar = bar
                self.baz = baz

            def validate(self, X, y=None):
                """Mock validate."""

        return MockCheck
    data_checks = [make_mock_data_check("check_1"), make_mock_data_check("check_2")]
    checks = DataChecks(data_checks,
                        data_check_params={"check_1": {"foo": 1, "bar": 2},
                                           "check_2": {"foo": 3, "bar": 1, "baz": 4}})
    assert checks.data_checks[0].foo == 1
    assert checks.data_checks[0].bar == 2
    assert checks.data_checks[0].baz == 3
    assert checks.data_checks[1].foo == 3
    assert checks.data_checks[1].bar == 1
    assert checks.data_checks[1].baz == 4


class MockCheck(DataCheck):
    name = "mock_check"

    def __init__(self, foo, bar, baz=3):
        """Mock init"""

    def validate(self, X, y=None):
        """Mock validate."""


class MockCheck2(DataCheck):
    name = "MockCheck"

    def __init__(self, foo, bar, baz=3):
        """Mock init"""

    def validate(self, X, y=None):
        """Mock validate."""


@pytest.mark.parametrize("classes,params,expected_exception,expected_message",
                         [([MockCheck], {"mock_check": 1}, DataCheckInitError,
                           "Parameters for mock_check were not in a dictionary. Received 1."),
                          ([MockCheck], {"mock_check": {"foo": 1}}, DataCheckInitError,
                           r"Encountered the following error while initializing mock_check: __init__\(\) missing 1 required positional argument: 'bar'"),
                          ([MockCheck], {"mock_check": {"Bar": 2}}, DataCheckInitError,
                           r"Encountered the following error while initializing mock_check: __init__\(\) got an unexpected keyword argument 'Bar'"),
                          ([MockCheck], {"mock_check": {"fo": 3, "ba": 4}}, DataCheckInitError,
                           r"Encountered the following error while initializing mock_check: __init__\(\) got an unexpected keyword argument 'fo'"),
                          ([MockCheck], {"MockCheck": {"foo": 2, "bar": 4}}, DataCheckInitError,
                           "Class MockCheck was provided in params dictionary but it does not match any name in the data_check_classes list."),
                          ([MockCheck, MockCheck2], {"MockCheck": {"foo": 2, "bar": 4}}, DataCheckInitError,
                           "Class mock_check was provided in the data_checks_classes list but it does not have an entry in the parameters dictionary."),
                          ([1], None, ValueError, ("All elements of parameter data_checks must be an instance of DataCheck " +
                                                   "or a DataCheck class with any desired parameters specified in the " +
                                                   "data_check_params dictionary.")),
                          ([MockCheck], [1], ValueError, r"Params must be a dictionary. Received \[1\]")])
def test_data_checks_raises_value_errors_on_init(classes, params, expected_exception, expected_message):
    with pytest.raises(expected_exception, match=expected_message):
        DataChecks(classes, params)


def test_automl_data_checks_raises_value_error():
    with pytest.raises(ValueError, match="All elements of parameter data_checks must be an instance of DataCheck."):
        AutoMLDataChecks([1, MockCheck])


@pytest.mark.parametrize("objective", ["Root Mean Squared Log Error", "Mean Squared Log Error", "Mean Absolute Percentage Error"])
def test_errors_warnings_in_invalid_target_data_check(objective, ts_data):
    X, y = ts_data
    y[0] = -1
    y = pd.Series(y)
    details = {"Count of offending values": sum(val <= 0 for val in y.values.flatten())}
    data_check_error = DataCheckError(message=f"Target has non-positive values which is not supported for {objective}",
                                      data_check_name="InvalidTargetDataCheck",
                                      message_code=DataCheckMessageCode.TARGET_INCOMPATIBLE_OBJECTIVE,
                                      details=details).to_dict()

    default_data_check = DefaultDataChecks(problem_type="time series regression", objective=objective).data_checks
    for check in default_data_check:
        if check.name == "InvalidTargetDataCheck":
            assert check.validate(X, y) == {"warnings": [], "errors": [data_check_error]}<|MERGE_RESOLUTION|>--- conflicted
+++ resolved
@@ -115,14 +115,9 @@
     assert data_checks.validate(X, y) == {"warnings": messages[:3], "errors": messages[3:] + imbalance}
 
     data_checks = DataChecks(DefaultDataChecks._DEFAULT_DATA_CHECK_CLASSES,
-<<<<<<< HEAD
-                             {"InvalidTargetDataCheck": {"problem_type": "binary"}})
-    assert data_checks.validate(X, y) == {"warnings": messages[:3], "errors": messages[3:]}
-=======
                              {"InvalidTargetDataCheck": {"problem_type": "binary",
                                                          "objective": get_default_primary_search_objective("binary")}})
-    assert data_checks.validate(X, y) == {"warnings": messages[:3] + leakage, "errors": messages[3:]}
->>>>>>> 417091c8
+    assert data_checks.validate(X, y) == {"warnings": messages[:3], "errors": messages[3:]}
 
     # multiclass
     imbalance = [DataCheckError(message="The number of instances of these targets is less than 2 * the number of cross folds = 6 instances: [0.0, 2.0, 1.0]",
@@ -158,8 +153,6 @@
         X = ww.DataTable(X)
         y = ww.DataColumn(y)
         y_no_variance = ww.DataColumn(y_no_variance)
-<<<<<<< HEAD
-    data_checks = DefaultDataChecks("regression")
     id_leakage = [DataCheckWarning(message="Column 'id' is 95.0% or more correlated with the target",
                                    data_check_name="TargetLeakageDataCheck",
                                    message_code=DataCheckMessageCode.TARGET_LEAKAGE,
@@ -168,11 +161,8 @@
                                      data_check_name="TargetLeakageDataCheck",
                                      message_code=DataCheckMessageCode.TARGET_LEAKAGE,
                                      details={"column": "lots_of_null"}).to_dict()]
+    data_checks = DefaultDataChecks("regression", get_default_primary_search_objective("regression"))
     assert data_checks.validate(X, y) == {"warnings": messages[:3] + id_leakage, "errors": messages[3:]}
-=======
-    data_checks = DefaultDataChecks("regression", get_default_primary_search_objective("regression"))
-    assert data_checks.validate(X, y) == {"warnings": messages[:3], "errors": messages[3:]}
->>>>>>> 417091c8
 
     # Skip Invalid Target
     assert data_checks.validate(X, y_no_variance) == {"warnings": messages[:3] + null_leakage, "errors": messages[4:] + [DataCheckError(message="Y has 1 unique value.",
@@ -181,14 +171,9 @@
                                                                                                                                         details={"column": "Y"}).to_dict()]}
 
     data_checks = DataChecks(DefaultDataChecks._DEFAULT_DATA_CHECK_CLASSES,
-<<<<<<< HEAD
-                             {"InvalidTargetDataCheck": {"problem_type": "regression"}})
-    assert data_checks.validate(X, y) == {"warnings": messages[:3] + id_leakage, "errors": messages[3:]}
-=======
                              {"InvalidTargetDataCheck": {"problem_type": "regression",
                                                          "objective": get_default_primary_search_objective("regression")}})
-    assert data_checks.validate(X, y) == {"warnings": messages[:3], "errors": messages[3:]}
->>>>>>> 417091c8
+    assert data_checks.validate(X, y) == {"warnings": messages[:3] + id_leakage, "errors": messages[3:]}
 
 
 def test_default_data_checks_time_series_regression():
