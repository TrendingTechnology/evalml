import os
from itertools import product
from unittest.mock import MagicMock, patch

import cloudpickle
import numpy as np
import pandas as pd
import pytest
import woodwork as ww
from sklearn import datasets
from sklearn.model_selection import KFold, StratifiedKFold
from skopt.space import Categorical, Integer, Real

from evalml import AutoMLSearch
from evalml.automl.callbacks import (
    log_and_save_error_callback,
    log_error_callback,
    raise_and_save_error_callback,
    raise_error_callback,
    silent_error_callback
)
from evalml.automl.utils import (
    _LARGE_DATA_PERCENT_VALIDATION,
    _LARGE_DATA_ROW_THRESHOLD,
    get_default_primary_search_objective,
    make_data_splitter
)
from evalml.data_checks import (
    DataCheck,
    DataCheckError,
    DataChecks,
    DataCheckWarning
)
from evalml.demos import load_breast_cancer, load_wine
from evalml.exceptions import (
    AutoMLSearchException,
    PipelineNotFoundError,
    PipelineNotYetFittedError
)
from evalml.model_family import ModelFamily
from evalml.objectives import CostBenefitMatrix, FraudCost, ObjectiveBase
from evalml.objectives.utils import (
    get_all_objective_names,
    get_core_objectives,
    get_non_core_objectives,
    get_objective
)
from evalml.pipelines import (
    BinaryClassificationPipeline,
    Estimator,
    MulticlassClassificationPipeline,
    RegressionPipeline,
    PipelineBase,
    ModeBaselineMulticlassPipeline
)
from evalml.pipelines.components.utils import get_estimators
from evalml.pipelines.utils import make_pipeline
from evalml.preprocessing.data_splitters import TrainingValidationSplit
from evalml.problem_types import ProblemTypes, handle_problem_types
from evalml.tuners import NoParamsException, RandomSearchTuner
from evalml.utils.gen_utils import get_random_seed


@pytest.mark.parametrize("automl_type", [ProblemTypes.REGRESSION, ProblemTypes.BINARY, ProblemTypes.MULTICLASS])
def test_search_results(X_y_regression, X_y_binary, X_y_multi, automl_type):
    expected_cv_data_keys = {'all_objective_scores', 'score', 'binary_classification_threshold'}
    if automl_type == ProblemTypes.REGRESSION:
        expected_pipeline_class = RegressionPipeline
        X, y = X_y_regression
    elif automl_type == ProblemTypes.BINARY:
        expected_pipeline_class = BinaryClassificationPipeline
        X, y = X_y_binary
    elif automl_type == ProblemTypes.MULTICLASS:
        expected_pipeline_class = MulticlassClassificationPipeline
        X, y = X_y_multi

    automl = AutoMLSearch(X_train=X, y_train=y, problem_type=automl_type, max_iterations=2, n_jobs=1)
    automl.search()
    assert automl.results.keys() == {'pipeline_results', 'search_order', 'errors'}
    assert automl.results['search_order'] == [0, 1]
    assert len(automl.results['pipeline_results']) == 2
    for pipeline_id, results in automl.results['pipeline_results'].items():
        assert results.keys() == {'id', 'pipeline_name', 'pipeline_class', 'pipeline_summary', 'parameters', 'score', 'high_variance_cv', 'training_time',
                                  'cv_data', 'percent_better_than_baseline_all_objectives',
                                  'percent_better_than_baseline', 'validation_score'}
        assert results['id'] == pipeline_id
        assert isinstance(results['pipeline_name'], str)
        assert issubclass(results['pipeline_class'], expected_pipeline_class)
        assert isinstance(results['pipeline_summary'], str)
        assert isinstance(results['parameters'], dict)
        assert isinstance(results['score'], float)
        assert isinstance(results['high_variance_cv'], bool)
        assert isinstance(results['cv_data'], list)
        for cv_result in results['cv_data']:
            assert cv_result.keys() == expected_cv_data_keys
            if automl_type == ProblemTypes.BINARY:
                assert isinstance(cv_result['binary_classification_threshold'], float)
            else:
                assert cv_result['binary_classification_threshold'] is None
            all_objective_scores = cv_result["all_objective_scores"]
            for score in all_objective_scores.values():
                assert score is not None
        assert automl.get_pipeline(pipeline_id).parameters == results['parameters']
        assert results['validation_score'] == pd.Series([fold['score'] for fold in results['cv_data']])[0]
    assert isinstance(automl.rankings, pd.DataFrame)
    assert isinstance(automl.full_rankings, pd.DataFrame)
    assert np.all(automl.rankings.dtypes == pd.Series(
        [np.dtype('int64'), np.dtype('O'), np.dtype('float64'), np.dtype('float64'), np.dtype('float64'), np.dtype('bool'), np.dtype('O')],
        index=['id', 'pipeline_name', 'score', "validation_score", 'percent_better_than_baseline', 'high_variance_cv', 'parameters']))
    assert np.all(automl.full_rankings.dtypes == pd.Series(
        [np.dtype('int64'), np.dtype('O'), np.dtype('float64'), np.dtype('float64'), np.dtype('float64'), np.dtype('bool'), np.dtype('O')],
        index=['id', 'pipeline_name', 'score', "validation_score", 'percent_better_than_baseline', 'high_variance_cv', 'parameters']))


@pytest.mark.parametrize("automl_type", [ProblemTypes.BINARY, ProblemTypes.MULTICLASS, ProblemTypes.REGRESSION])
@patch('evalml.pipelines.RegressionPipeline.score')
@patch('evalml.pipelines.RegressionPipeline.fit')
@patch('evalml.pipelines.MulticlassClassificationPipeline.score')
@patch('evalml.pipelines.MulticlassClassificationPipeline.fit')
@patch('evalml.pipelines.BinaryClassificationPipeline.score')
@patch('evalml.pipelines.BinaryClassificationPipeline.fit')
def test_pipeline_limits(mock_fit_binary, mock_score_binary,
                         mock_fit_multi, mock_score_multi,
                         mock_fit_regression, mock_score_regression,
                         automl_type, caplog,
                         X_y_binary, X_y_multi, X_y_regression):
    if automl_type == ProblemTypes.BINARY:
        X, y = X_y_binary
    elif automl_type == ProblemTypes.MULTICLASS:
        X, y = X_y_multi
    elif automl_type == ProblemTypes.REGRESSION:
        X, y = X_y_regression

    mock_score_binary.return_value = {'Log Loss Binary': 1.0}
    mock_score_multi.return_value = {'Log Loss Multiclass': 1.0}
    mock_score_regression.return_value = {'R2': 1.0}

    automl = AutoMLSearch(X_train=X, y_train=y, problem_type=automl_type, max_iterations=1)
    automl.search()
    out = caplog.text
    assert "Searching up to 1 pipelines. " in out
    assert len(automl.results['pipeline_results']) == 1

    caplog.clear()
    automl = AutoMLSearch(X_train=X, y_train=y, problem_type=automl_type, max_time=1)
    automl.search()
    out = caplog.text
    assert "Will stop searching for new pipelines after 1 seconds" in out
    assert len(automl.results['pipeline_results']) >= 1

    caplog.clear()
    automl = AutoMLSearch(X_train=X, y_train=y, problem_type=automl_type, max_time=1, max_iterations=5)
    automl.search()
    out = caplog.text
    assert "Searching up to 5 pipelines. " in out
    assert "Will stop searching for new pipelines after 1 seconds" in out
    assert len(automl.results['pipeline_results']) <= 5

    caplog.clear()
    automl = AutoMLSearch(X_train=X, y_train=y, problem_type=automl_type)
    automl.search()
    out = caplog.text
    assert "Using default limit of max_batches=1." in out
    assert "Searching up to 1 batches for a total of" in out
    assert len(automl.results['pipeline_results']) > 5

    caplog.clear()
    automl = AutoMLSearch(X_train=X, y_train=y, problem_type=automl_type, max_time=1e-16)
    automl.search()
    out = caplog.text
    assert "Will stop searching for new pipelines after 0 seconds" in out
    # search will always run at least one pipeline
    assert len(automl.results['pipeline_results']) >= 1


@patch('evalml.pipelines.BinaryClassificationPipeline.fit')
def test_pipeline_fit_raises(mock_fit, X_y_binary, caplog):
    msg = 'all your model are belong to us'
    mock_fit.side_effect = Exception(msg)
    X, y = X_y_binary
    # Don't train the best pipeline, since this test mocks the pipeline.fit() method and causes it to raise an exception,
    # which we don't want to raise while fitting the best pipeline.
    automl = AutoMLSearch(X_train=X, y_train=y, problem_type='binary', max_iterations=1, train_best_pipeline=False)
    automl.search()
    out = caplog.text
    assert 'Exception during automl search' in out
    pipeline_results = automl.results.get('pipeline_results', {})
    assert len(pipeline_results) == 1

    cv_scores_all = pipeline_results[0].get('cv_data', {})
    for cv_scores in cv_scores_all:
        for name, score in cv_scores['all_objective_scores'].items():
            if name in ['# Training', '# Validation']:
                assert score > 0
            else:
                assert np.isnan(score)


@patch('evalml.pipelines.BinaryClassificationPipeline.score')
def test_pipeline_score_raises(mock_score, X_y_binary, caplog):
    msg = 'all your model are belong to us'
    mock_score.side_effect = Exception(msg)
    X, y = X_y_binary
    automl = AutoMLSearch(X_train=X, y_train=y, problem_type='binary', max_iterations=1, n_jobs=1)
    automl.search()
    out = caplog.text
    assert 'Exception during automl search' in out
    assert 'All scores will be replaced with nan.' in out
    pipeline_results = automl.results.get('pipeline_results', {})
    assert len(pipeline_results) == 1
    cv_scores_all = pipeline_results[0]["cv_data"][0]["all_objective_scores"]
    objective_scores = {o.name: cv_scores_all[o.name] for o in [automl.objective] + automl.additional_objectives}

    assert np.isnan(list(objective_scores.values())).all()


@patch('evalml.objectives.AUC.score')
def test_objective_score_raises(mock_score, X_y_binary, caplog):
    msg = 'all your model are belong to us'
    mock_score.side_effect = Exception(msg)
    X, y = X_y_binary
    automl = AutoMLSearch(X_train=X, y_train=y, problem_type='binary', max_iterations=1, n_jobs=1)
    automl.search()
    out = caplog.text

    assert msg in out
    pipeline_results = automl.results.get('pipeline_results')
    assert len(pipeline_results) == 1
    cv_scores_all = pipeline_results[0].get('cv_data')
    scores = cv_scores_all[0]['all_objective_scores']
    auc_score = scores.pop('AUC')
    assert np.isnan(auc_score)
    assert not np.isnan(list(scores.values())).any()


def test_rankings(X_y_binary, X_y_regression):
    X, y = X_y_binary
    model_families = ['random_forest']
    automl = AutoMLSearch(X_train=X, y_train=y, problem_type='binary', allowed_model_families=model_families,
                          max_iterations=3, n_jobs=1)
    automl.search()
    assert len(automl.full_rankings) == 3
    assert len(automl.rankings) == 2

    X, y = X_y_regression
    automl = AutoMLSearch(X_train=X, y_train=y, problem_type='regression', allowed_model_families=model_families, max_iterations=3,
                          n_jobs=1)
    automl.search()
    assert len(automl.full_rankings) == 3
    assert len(automl.rankings) == 2


@patch('evalml.objectives.BinaryClassificationObjective.optimize_threshold')
@patch('evalml.pipelines.BinaryClassificationPipeline.predict_proba')
@patch('evalml.pipelines.BinaryClassificationPipeline.score')
@patch('evalml.pipelines.BinaryClassificationPipeline.fit')
def test_automl_str_search(mock_fit, mock_score, mock_predict_proba, mock_optimize_threshold, X_y_binary):
    def _dummy_callback(param1, param2, param3):
        return None

    X, y = X_y_binary
    search_params = {
        'problem_type': 'binary',
        'objective': 'F1',
        'max_time': 100,
        'max_iterations': 5,
        'patience': 2,
        'tolerance': 0.5,
        'allowed_model_families': ['random_forest', 'linear_model'],
        'data_splitter': StratifiedKFold(5),
        'tuner_class': RandomSearchTuner,
        'start_iteration_callback': _dummy_callback,
        'add_result_callback': None,
        'additional_objectives': ['Precision', 'AUC'],
        'n_jobs': 2,
        'optimize_thresholds': True
    }

    param_str_reps = {
        'Objective': search_params['objective'],
        'Max Time': search_params['max_time'],
        'Max Iterations': search_params['max_iterations'],
        'Allowed Pipelines': [],
        'Patience': search_params['patience'],
        'Tolerance': search_params['tolerance'],
        'Data Splitting': 'StratifiedKFold(n_splits=5, random_state=None, shuffle=False)',
        'Tuner': 'RandomSearchTuner',
        'Start Iteration Callback': '_dummy_callback',
        'Add Result Callback': None,
        'Additional Objectives': search_params['additional_objectives'],
        'Random State': 0,
        'n_jobs': search_params['n_jobs'],
        'Optimize Thresholds': search_params['optimize_thresholds']
    }

    automl = AutoMLSearch(X_train=X, y_train=y, **search_params)
    mock_score.return_value = {automl.objective.name: 1.0}
    mock_optimize_threshold.return_value = 0.62
    str_rep = str(automl)
    for param, value in param_str_reps.items():
        if isinstance(value, list):
            assert f"{param}" in str_rep
            for item in value:
                assert f"\t{str(item)}" in str_rep
        else:
            assert f"{param}: {str(value)}" in str_rep
    assert "Search Results" not in str_rep

    mock_score.return_value = {automl.objective.name: 1.0}
    automl.search()
    mock_fit.assert_called()
    mock_score.assert_called()
    mock_predict_proba.assert_called()
    mock_optimize_threshold.assert_called()

    str_rep = str(automl)
    assert "Search Results:" in str_rep
    assert automl.rankings.drop(['parameters'], axis='columns').to_string() in str_rep


def test_automl_data_check_results_is_none_before_search(X_y_binary):
    X, y = X_y_binary
    automl = AutoMLSearch(X_train=X, y_train=y, problem_type='binary', max_iterations=1, n_jobs=1)
    assert automl.data_check_results is None


@patch('evalml.pipelines.BinaryClassificationPipeline.score')
@patch('evalml.pipelines.BinaryClassificationPipeline.fit')
def test_automl_empty_data_checks(mock_fit, mock_score):
    X = pd.DataFrame({"feature1": [1, 2, 3],
                      "feature2": [None, None, None]})
    y = pd.Series([1, 1, 1])

    mock_score.return_value = {'Log Loss Binary': 1.0}

    automl = AutoMLSearch(X_train=X, y_train=y, problem_type="binary", max_iterations=1)
    automl.search(data_checks=[])
    assert automl.data_check_results == {"warnings": [], "errors": []}
    mock_fit.assert_called()
    mock_score.assert_called()

    automl.search(data_checks="disabled")
    assert automl.data_check_results == {"warnings": [], "errors": []}

    automl.search(data_checks=None)
    assert automl.data_check_results == {"warnings": [], "errors": []}


@patch('evalml.data_checks.DefaultDataChecks.validate')
@patch('evalml.pipelines.BinaryClassificationPipeline.score')
@patch('evalml.pipelines.BinaryClassificationPipeline.fit')
def test_automl_default_data_checks(mock_fit, mock_score, mock_validate, X_y_binary, caplog):
    X, y = X_y_binary
    mock_score.return_value = {'Log Loss Binary': 1.0}
    mock_validate.return_value = {
        "warnings": [DataCheckWarning("default data check warning", "DefaultDataChecks").to_dict()],
        "errors": []
    }

    automl = AutoMLSearch(X_train=X, y_train=y, problem_type='binary', max_iterations=1)
    automl.search()
    out = caplog.text
    assert "default data check warning" in out
    assert automl.data_check_results == mock_validate.return_value
    mock_fit.assert_called()
    mock_score.assert_called()
    mock_validate.assert_called()


class MockDataCheckErrorAndWarning(DataCheck):
    def validate(self, X, y):
        return {
            "warnings": [DataCheckWarning("warning one", self.name).to_dict()],
            "errors": [DataCheckError("error one", self.name).to_dict()],
        }


@pytest.mark.parametrize("data_checks",
                         [[MockDataCheckErrorAndWarning()],
                          DataChecks([MockDataCheckErrorAndWarning])])
@patch('evalml.pipelines.BinaryClassificationPipeline.score')
@patch('evalml.pipelines.BinaryClassificationPipeline.fit')
def test_automl_data_checks_raises_error(mock_fit, mock_score, data_checks, caplog):
    X = pd.DataFrame()
    y = pd.Series()

    automl = AutoMLSearch(X_train=X, y_train=y, problem_type="binary", max_iterations=1)

    with pytest.raises(ValueError, match="Data checks raised"):
        automl.search(data_checks=data_checks)

    out = caplog.text
    assert "error one" in out
    assert "warning one" in out
    assert automl.data_check_results == MockDataCheckErrorAndWarning().validate(X, y)


def test_automl_bad_data_check_parameter_type():
    X = pd.DataFrame()
    y = pd.Series()

    automl = AutoMLSearch(X_train=X, y_train=y, problem_type="binary", max_iterations=1, n_jobs=1)

    with pytest.raises(ValueError, match="Parameter data_checks must be a list. Received int."):
        automl.search(data_checks=1)
    with pytest.raises(ValueError, match="All elements of parameter data_checks must be an instance of DataCheck."):
        automl.search(data_checks=[1])
    with pytest.raises(ValueError, match="If data_checks is a string, it must be either 'auto' or 'disabled'. "
                                         "Received 'default'."):
        automl.search(data_checks="default")
    with pytest.raises(ValueError, match="All elements of parameter data_checks must be an instance of DataCheck."):
        automl.search(data_checks=[DataChecks([]), 1])
    with pytest.raises(ValueError, match="All elements of parameter data_checks must be an instance of DataCheck."):
        automl.search(data_checks=[MockDataCheckErrorAndWarning])


@patch('evalml.pipelines.RegressionPipeline.fit')
@patch('evalml.pipelines.RegressionPipeline.predict')
@patch('evalml.data_checks.InvalidTargetDataCheck')
def test_automl_passes_correct_objective_name_to_invalid_target_data_checks(mock_obj, mock_predict, mock_fit, X_y_regression):
    X, y = X_y_regression
    mock_obj.objective_name.return_value = "R2"
    automl = AutoMLSearch(X, y, max_iterations=1, problem_type=ProblemTypes.REGRESSION)
    automl.search()
    mock_fit.assert_called()
    mock_predict.assert_called()
    assert automl.objective.name == mock_obj.objective_name.return_value


class MockDataCheckObjective(DataCheck):
    def __init__(self, objective):
        self.objective_name = get_objective(objective).name

    def validate(self, X, y):
        return {"warnings": [], "errors": []}


@pytest.mark.parametrize("data_checks", [DataChecks([MockDataCheckObjective],
                                                    data_check_params={"MockDataCheckObjective": {"objective": 'R2'}})])
def test_automl_passes_correct_objective_name_to_data_check(data_checks, X_y_regression):
    X, y = X_y_regression
    automl = AutoMLSearch(X, y, problem_type=ProblemTypes.REGRESSION)
    automl.search(data_checks=data_checks)
    assert automl._validate_data_checks(data_checks).data_checks[0].objective_name == MockDataCheckObjective("R2").objective_name


def test_validate_data_check_n_splits():
    X, y = datasets.make_classification(n_samples=21, n_features=6, n_classes=3,
                                        n_informative=3, n_redundant=2, random_state=0)

    data_split = make_data_splitter(X, y, problem_type='multiclass', n_splits=4, random_state=42)
    automl = AutoMLSearch(X, y, problem_type="multiclass", max_iterations=1, n_jobs=1, data_splitter=data_split)
    with pytest.raises(ValueError, match="Data checks raised some warnings and/or errors."):
        automl.search()
    assert automl.data_check_results["errors"][0]["message"] == "The number of instances of these targets is less than 2 * the number of cross folds = 8 instances: [2, 1, 0]"


def test_automl_str_no_param_search(X_y_binary):
    X, y = X_y_binary
    automl = AutoMLSearch(X_train=X, y_train=y, problem_type='binary')

    param_str_reps = {
        'Objective': 'Log Loss Binary',
        'Max Time': 'None',
        'Max Iterations': 'None',
        'Allowed Pipelines': [],
        'Patience': 'None',
        'Tolerance': '0.0',
        'Data Splitting': 'StratifiedKFold(n_splits=3, random_state=0, shuffle=True)',
        'Tuner': 'SKOptTuner',
        'Additional Objectives': [
            'AUC',
            'Accuracy Binary',
            'Balanced Accuracy Binary',
            'F1',
            'MCC Binary',
            'Precision'],
        'Start Iteration Callback': 'None',
        'Add Result Callback': 'None',
        'Random State': 0,
        'n_jobs': '-1',
        'Verbose': 'True',
        'Optimize Thresholds': 'False'
    }

    str_rep = str(automl)
    for param, value in param_str_reps.items():
        assert f"{param}" in str_rep
        if isinstance(value, list):
            value = "\n".join(["\t{}".format(item) for item in value])
            assert value in str_rep
    assert "Search Results" not in str_rep


@patch('evalml.pipelines.BinaryClassificationPipeline.score')
@patch('evalml.pipelines.BinaryClassificationPipeline.fit')
def test_automl_feature_selection(mock_fit, mock_score, X_y_binary):
    X, y = X_y_binary
    mock_score.return_value = {'Log Loss Binary': 1.0}

    class MockFeatureSelectionPipeline(BinaryClassificationPipeline):
        component_graph = ['RF Classifier Select From Model', 'Logistic Regression Classifier']

        def fit(self, X, y):
            """Mock fit, noop"""

    allowed_pipelines = [MockFeatureSelectionPipeline]
    start_iteration_callback = MagicMock()
    automl = AutoMLSearch(X_train=X, y_train=y, problem_type='binary', max_iterations=2, start_iteration_callback=start_iteration_callback, allowed_pipelines=allowed_pipelines)
    automl.search()

    assert start_iteration_callback.call_count == 2
    proposed_parameters = start_iteration_callback.call_args_list[1][0][1]
    assert proposed_parameters.keys() == {'RF Classifier Select From Model', 'Logistic Regression Classifier'}
    assert proposed_parameters['RF Classifier Select From Model']['number_features'] == X.shape[1]


@patch('evalml.tuners.random_search_tuner.RandomSearchTuner.is_search_space_exhausted')
@patch('evalml.pipelines.BinaryClassificationPipeline.score')
@patch('evalml.pipelines.BinaryClassificationPipeline.fit')
def test_automl_tuner_exception(mock_fit, mock_score, mock_is_search_space_exhausted, X_y_binary):
    mock_score.return_value = {'Log Loss Binary': 1.0}
    X, y = X_y_binary
    error_text = "Cannot create a unique set of unexplored parameters. Try expanding the search space."
    mock_is_search_space_exhausted.side_effect = NoParamsException(error_text)
    automl = AutoMLSearch(X_train=X, y_train=y, problem_type='regression', objective="R2", tuner_class=RandomSearchTuner, max_iterations=10)
    with pytest.raises(NoParamsException, match=error_text):
        automl.search()


@patch('evalml.automl.automl_algorithm.IterativeAlgorithm.next_batch')
@patch('evalml.pipelines.BinaryClassificationPipeline.score')
@patch('evalml.pipelines.BinaryClassificationPipeline.fit')
def test_automl_algorithm(mock_fit, mock_score, mock_algo_next_batch, X_y_binary):
    X, y = X_y_binary
    mock_score.return_value = {'Log Loss Binary': 1.0}
    mock_algo_next_batch.side_effect = StopIteration("that's all, folks")
    automl = AutoMLSearch(X_train=X, y_train=y, problem_type='binary', max_iterations=5)
    automl.search()
    assert automl.data_check_results == {"warnings": [], "errors": []}
    mock_fit.assert_called()
    mock_score.assert_called()
    assert mock_algo_next_batch.call_count == 1
    pipeline_results = automl.results.get('pipeline_results', {})
    assert len(pipeline_results) == 1
    assert pipeline_results[0].get('score') == 1.0


@patch('evalml.automl.automl_algorithm.IterativeAlgorithm.__init__')
def test_automl_allowed_pipelines_algorithm(mock_algo_init, dummy_binary_pipeline_class, X_y_binary):
    mock_algo_init.side_effect = Exception('mock algo init')
    X, y = X_y_binary

    allowed_pipelines = [dummy_binary_pipeline_class]
    automl = AutoMLSearch(X_train=X, y_train=y, problem_type='binary', allowed_pipelines=allowed_pipelines, max_iterations=10)
    with pytest.raises(Exception, match='mock algo init'):
        automl.search()
    assert mock_algo_init.call_count == 1
    _, kwargs = mock_algo_init.call_args
    assert kwargs['max_iterations'] == 10
    assert kwargs['allowed_pipelines'] == allowed_pipelines

    allowed_model_families = [ModelFamily.RANDOM_FOREST]
    automl = AutoMLSearch(X_train=X, y_train=y, problem_type='binary', allowed_model_families=allowed_model_families, max_iterations=1)
    with pytest.raises(Exception, match='mock algo init'):
        automl.search()
    assert mock_algo_init.call_count == 2
    _, kwargs = mock_algo_init.call_args
    assert kwargs['max_iterations'] == 1
    for actual, expected in zip(kwargs['allowed_pipelines'], [make_pipeline(X, y, estimator, ProblemTypes.BINARY) for estimator in get_estimators(ProblemTypes.BINARY, model_families=allowed_model_families)]):
        assert actual.parameters == expected.parameters


def test_automl_serialization(X_y_binary, tmpdir):
    X, y = X_y_binary
    path = os.path.join(str(tmpdir), 'automl.pkl')
    num_max_iterations = 5
    automl = AutoMLSearch(X_train=X, y_train=y, problem_type='binary', max_iterations=num_max_iterations, n_jobs=1)
    automl.search()
    automl.save(path)
    loaded_automl = automl.load(path)

    for i in range(num_max_iterations):
        assert automl.get_pipeline(i).__class__ == loaded_automl.get_pipeline(i).__class__
        assert automl.get_pipeline(i).parameters == loaded_automl.get_pipeline(i).parameters

        for id_, pipeline_results in automl.results['pipeline_results'].items():
            loaded_ = loaded_automl.results['pipeline_results'][id_]
            for name in pipeline_results:
                # Use np to check percent_better_than_baseline because of (possible) nans
                if name == 'percent_better_than_baseline_all_objectives':
                    for objective_name, value in pipeline_results[name].items():
                        np.testing.assert_almost_equal(value, loaded_[name][objective_name])
                elif name == 'percent_better_than_baseline':
                    np.testing.assert_almost_equal(pipeline_results[name], loaded_[name])
                else:
                    assert pipeline_results[name] == loaded_[name]

    pd.testing.assert_frame_equal(automl.rankings, loaded_automl.rankings)


@patch('cloudpickle.dump')
def test_automl_serialization_protocol(mock_cloudpickle_dump, tmpdir, X_y_binary):
    X, y = X_y_binary
    path = os.path.join(str(tmpdir), 'automl.pkl')
    automl = AutoMLSearch(X_train=X, y_train=y, problem_type='binary', max_iterations=5, n_jobs=1)

    automl.save(path)
    assert len(mock_cloudpickle_dump.call_args_list) == 1
    assert mock_cloudpickle_dump.call_args_list[0][1]['protocol'] == cloudpickle.DEFAULT_PROTOCOL

    mock_cloudpickle_dump.reset_mock()
    automl.save(path, pickle_protocol=42)
    assert len(mock_cloudpickle_dump.call_args_list) == 1
    assert mock_cloudpickle_dump.call_args_list[0][1]['protocol'] == 42


def test_invalid_data_splitter(X_y_binary):
    X, y = X_y_binary
    data_splitter = pd.DataFrame()
    with pytest.raises(ValueError, match='Not a valid data splitter'):
        AutoMLSearch(X_train=X, y_train=y, problem_type='binary', data_splitter=data_splitter)


@patch('evalml.pipelines.BinaryClassificationPipeline.score')
def test_large_dataset_binary(mock_score):
    X = pd.DataFrame({'col_0': [i for i in range(101000)]})
    y = pd.Series([i % 2 for i in range(101000)])

    fraud_objective = FraudCost(amount_col='col_0')

    automl = AutoMLSearch(X_train=X, y_train=y,
                          problem_type='binary',
                          objective=fraud_objective,
                          additional_objectives=['auc', 'f1', 'precision'],
                          max_time=1,
                          max_iterations=1,
                          optimize_thresholds=True,
                          n_jobs=1)
    mock_score.return_value = {automl.objective.name: 1.234}
    automl.search()
    assert isinstance(automl.data_splitter, TrainingValidationSplit)
    assert automl.data_splitter.get_n_splits() == 1

    for pipeline_id in automl.results['search_order']:
        assert len(automl.results['pipeline_results'][pipeline_id]['cv_data']) == 1
        assert automl.results['pipeline_results'][pipeline_id]['cv_data'][0]['score'] == 1.234
        assert automl.results['pipeline_results'][pipeline_id]['score'] == automl.results['pipeline_results'][pipeline_id]['validation_score']


@patch('evalml.pipelines.MulticlassClassificationPipeline.score')
def test_large_dataset_multiclass(mock_score):
    X = pd.DataFrame({'col_0': [i for i in range(101000)]})
    y = pd.Series([i % 4 for i in range(101000)])

    automl = AutoMLSearch(X_train=X, y_train=y, problem_type='multiclass', max_time=1, max_iterations=1, n_jobs=1)
    mock_score.return_value = {automl.objective.name: 1.234}
    automl.search()
    assert isinstance(automl.data_splitter, TrainingValidationSplit)
    assert automl.data_splitter.get_n_splits() == 1

    for pipeline_id in automl.results['search_order']:
        assert len(automl.results['pipeline_results'][pipeline_id]['cv_data']) == 1
        assert automl.results['pipeline_results'][pipeline_id]['cv_data'][0]['score'] == 1.234
        assert automl.results['pipeline_results'][pipeline_id]['score'] == automl.results['pipeline_results'][pipeline_id]['validation_score']


@patch('evalml.pipelines.RegressionPipeline.score')
def test_large_dataset_regression(mock_score):
    X = pd.DataFrame({'col_0': [i for i in range(101000)]})
    y = pd.Series([i for i in range(101000)])

    automl = AutoMLSearch(X_train=X, y_train=y, problem_type='regression', max_time=1, max_iterations=1, n_jobs=1)
    mock_score.return_value = {automl.objective.name: 1.234}
    automl.search()
    assert isinstance(automl.data_splitter, TrainingValidationSplit)
    assert automl.data_splitter.get_n_splits() == 1

    for pipeline_id in automl.results['search_order']:
        assert len(automl.results['pipeline_results'][pipeline_id]['cv_data']) == 1
        assert automl.results['pipeline_results'][pipeline_id]['cv_data'][0]['score'] == 1.234
        assert automl.results['pipeline_results'][pipeline_id]['score'] == automl.results['pipeline_results'][pipeline_id]['validation_score']


def test_large_dataset_split_size(X_y_binary):
    X, y = X_y_binary

    def generate_fake_dataset(rows):
        X = pd.DataFrame({'col_0': [i for i in range(rows)]})
        y = pd.Series([i % 2 for i in range(rows)])
        return X, y

    fraud_objective = FraudCost(amount_col='col_0')

    automl = AutoMLSearch(X_train=X, y_train=y,
                          problem_type='binary',
                          objective=fraud_objective,
                          additional_objectives=['auc', 'f1', 'precision'],
                          max_time=1,
                          max_iterations=1,
                          optimize_thresholds=True)
    assert isinstance(automl.data_splitter, StratifiedKFold)

    under_max_rows = _LARGE_DATA_ROW_THRESHOLD - 1
    X, y = generate_fake_dataset(under_max_rows)
    automl = AutoMLSearch(X_train=X, y_train=y,
                          problem_type='binary',
                          objective=fraud_objective,
                          additional_objectives=['auc', 'f1', 'precision'],
                          max_time=1,
                          max_iterations=1,
                          optimize_thresholds=True)
    assert isinstance(automl.data_splitter, StratifiedKFold)

    automl.data_splitter = None
    over_max_rows = _LARGE_DATA_ROW_THRESHOLD + 1
    X, y = generate_fake_dataset(over_max_rows)

    automl = AutoMLSearch(X_train=X, y_train=y,
                          problem_type='binary',
                          objective=fraud_objective,
                          additional_objectives=['auc', 'f1', 'precision'],
                          max_time=1,
                          max_iterations=1,
                          optimize_thresholds=True)
    assert isinstance(automl.data_splitter, TrainingValidationSplit)
    assert automl.data_splitter.test_size == (_LARGE_DATA_PERCENT_VALIDATION)


def test_data_splitter_shuffle():
    # this test checks that the default data split strategy should shuffle data. it creates a target which
    # increases monotonically from 0 to n-1.
    #
    # if shuffle is enabled, the baseline model, which predicts the mean of the training data, should accurately
    # predict the mean of the validation data, because the training split in each CV fold will contain a mix of
    # values from across the target range, thus yielding an R^2 of close to 0.
    #
    # if shuffle is disabled, the mean value learned on each CV fold's training data will be incredible inaccurate,
    # thus yielding an R^2 well below 0.

    n = 100000
    X = pd.DataFrame({'col_0': np.random.random(n)})
    y = pd.Series(np.arange(n), name='target')
    automl = AutoMLSearch(X_train=X, y_train=y,
                          problem_type='regression',
                          max_time=1,
                          max_iterations=1,
                          n_jobs=1)
    automl.search()
    assert automl.results['search_order'] == [0]
    assert len(automl.results['pipeline_results'][0]['cv_data']) == 3
    for fold in range(3):
        np.testing.assert_almost_equal(automl.results['pipeline_results'][0]['cv_data'][fold]['score'], 0.0, decimal=4)
    np.testing.assert_almost_equal(automl.results['pipeline_results'][0]['score'], 0.0, decimal=4)
    np.testing.assert_almost_equal(automl.results['pipeline_results'][0]['validation_score'], 0.0, decimal=4)


def test_allowed_pipelines_with_incorrect_problem_type(dummy_binary_pipeline_class, X_y_binary):
    X, y = X_y_binary
    # checks that not setting allowed_pipelines does not error out
    AutoMLSearch(X_train=X, y_train=y, problem_type='binary')

    with pytest.raises(ValueError, match="is not compatible with problem_type"):
        AutoMLSearch(X_train=X, y_train=y, problem_type='regression', allowed_pipelines=[dummy_binary_pipeline_class])


def test_main_objective_problem_type_mismatch(X_y_binary):
    X, y = X_y_binary
    with pytest.raises(ValueError, match="is not compatible with a"):
        AutoMLSearch(X_train=X, y_train=y, problem_type='binary', objective='R2')
    with pytest.raises(ValueError, match="is not compatible with a"):
        AutoMLSearch(X_train=X, y_train=y, problem_type='regression', objective='MCC Binary')
    with pytest.raises(ValueError, match="is not compatible with a"):
        AutoMLSearch(X_train=X, y_train=y, problem_type='binary', objective='MCC Multiclass')
    with pytest.raises(ValueError, match="is not compatible with a"):
        AutoMLSearch(X_train=X, y_train=y, problem_type='multiclass', objective='MSE')


def test_init_missing_data(X_y_binary):
    X, y = X_y_binary
    with pytest.raises(ValueError, match=r"Must specify training data as a 2d array using the X_train argument"):
        AutoMLSearch(y_train=y, problem_type='binary')

    with pytest.raises(ValueError, match=r"Must specify training data target values as a 1d vector using the y_train argument"):
        AutoMLSearch(X_train=X, problem_type='binary')


def test_init_problem_type_error(X_y_binary):
    X, y = X_y_binary
    with pytest.raises(ValueError, match=r"choose one of \(binary, multiclass, regression\) as problem_type"):
        AutoMLSearch(X_train=X, y_train=y)

    with pytest.raises(KeyError, match=r"does not exist"):
        AutoMLSearch(X_train=X, y_train=y, problem_type='multi')


def test_init_objective(X_y_binary):
    X, y = X_y_binary
    defaults = {'multiclass': 'Log Loss Multiclass', 'binary': 'Log Loss Binary', 'regression': 'R2'}
    for problem_type in defaults:
        error_automl = AutoMLSearch(X_train=X, y_train=y, problem_type=problem_type)
        assert error_automl.objective.name == defaults[problem_type]


@patch('evalml.automl.automl_search.AutoMLSearch.search')
def test_checks_at_search_time(mock_search, dummy_regression_pipeline_class, X_y_multi):
    X, y = X_y_multi

    error_text = "in search, problem_type mismatches label type."
    mock_search.side_effect = ValueError(error_text)

    error_automl = AutoMLSearch(X_train=X, y_train=y, problem_type='regression', objective="R2")
    with pytest.raises(ValueError, match=error_text):
        error_automl.search()


def test_incompatible_additional_objectives(X_y_binary):
    X, y = X_y_binary
    with pytest.raises(ValueError, match="is not compatible with a "):
        AutoMLSearch(X_train=X, y_train=y, problem_type='multiclass', additional_objectives=['Precision', 'AUC'])


def test_default_objective(X_y_binary):
    X, y = X_y_binary
    correct_matches = {ProblemTypes.MULTICLASS: 'Log Loss Multiclass',
                       ProblemTypes.BINARY: 'Log Loss Binary',
                       ProblemTypes.REGRESSION: 'R2'}
    for problem_type in correct_matches:
        automl = AutoMLSearch(X_train=X, y_train=y, problem_type=problem_type)
        assert automl.objective.name == correct_matches[problem_type]

        automl = AutoMLSearch(X_train=X, y_train=y, problem_type=problem_type.name)
        assert automl.objective.name == correct_matches[problem_type]


@patch('evalml.pipelines.BinaryClassificationPipeline.score')
@patch('evalml.pipelines.BinaryClassificationPipeline.fit')
def test_add_to_rankings(mock_fit, mock_score, dummy_binary_pipeline_class, X_y_binary):
    X, y = X_y_binary
    mock_score.return_value = {'Log Loss Binary': 1.0}

    automl = AutoMLSearch(X_train=X, y_train=y, problem_type='binary', max_iterations=1, allowed_pipelines=[dummy_binary_pipeline_class])
    automl.search()
    best_pipeline = automl.best_pipeline
    assert best_pipeline is not None
    mock_score.return_value = {'Log Loss Binary': 0.1234}

    test_pipeline = dummy_binary_pipeline_class(parameters={})
    automl.add_to_rankings(test_pipeline)
    assert automl.best_pipeline != best_pipeline

    assert len(automl.rankings) == 2
    assert 0.1234 in automl.rankings['score'].values


@patch('evalml.pipelines.BinaryClassificationPipeline.score')
@patch('evalml.pipelines.BinaryClassificationPipeline.fit')
def test_add_to_rankings_no_search(mock_fit, mock_score, dummy_binary_pipeline_class, X_y_binary):
    X, y = X_y_binary
    automl = AutoMLSearch(X_train=X, y_train=y, problem_type='binary', max_iterations=1)

    mock_score.return_value = {'Log Loss Binary': 0.5234}
    test_pipeline = dummy_binary_pipeline_class(parameters={})

    automl.add_to_rankings(test_pipeline)
    best_pipeline = automl.best_pipeline
    assert best_pipeline is not None
    assert isinstance(automl.data_splitter, StratifiedKFold)
    assert len(automl.rankings) == 1
    assert 0.5234 in automl.rankings['score'].values
    assert np.isnan(automl.results['pipeline_results'][0]['percent_better_than_baseline'])
    assert all(np.isnan(res) for res in automl.results['pipeline_results'][0]['percent_better_than_baseline_all_objectives'].values())
    mock_score.return_value = {'Log Loss Binary': 0.1234}
    automl.search()
    assert len(automl.rankings) == 2
    assert automl.best_pipeline != best_pipeline


@patch('evalml.pipelines.RegressionPipeline.score')
def test_add_to_rankings_regression_large(mock_score, dummy_regression_pipeline_class):
    X = pd.DataFrame({'col_0': [i for i in range(101000)]})
    y = pd.Series([i for i in range(101000)])

    automl = AutoMLSearch(X_train=X, y_train=y, problem_type='regression', max_time=1, max_iterations=1, n_jobs=1)
    assert isinstance(automl.data_splitter, TrainingValidationSplit)
    test_pipeline = dummy_regression_pipeline_class(parameters={})
    mock_score.return_value = {automl.objective.name: 0.1234}

    automl.add_to_rankings(test_pipeline)
    assert isinstance(automl.data_splitter, TrainingValidationSplit)
    assert len(automl.rankings) == 1
    assert 0.1234 in automl.rankings['score'].values


@patch('evalml.pipelines.RegressionPipeline.score')
def test_add_to_rankings_regression(mock_score, dummy_regression_pipeline_class, X_y_regression):
    X, y = X_y_regression

    automl = AutoMLSearch(X_train=X, y_train=y, problem_type='regression', max_time=1, max_iterations=1, n_jobs=1)
    test_pipeline = dummy_regression_pipeline_class(parameters={})
    mock_score.return_value = {automl.objective.name: 0.1234}

    automl.add_to_rankings(test_pipeline)
    assert isinstance(automl.data_splitter, KFold)
    assert len(automl.rankings) == 1
    assert 0.1234 in automl.rankings['score'].values


@patch('evalml.pipelines.BinaryClassificationPipeline.score')
@patch('evalml.pipelines.BinaryClassificationPipeline.fit')
def test_add_to_rankings_duplicate(mock_fit, mock_score, dummy_binary_pipeline_class, X_y_binary):
    X, y = X_y_binary
    mock_score.return_value = {'Log Loss Binary': 0.1234}

    automl = AutoMLSearch(X_train=X, y_train=y, problem_type='binary', max_iterations=1, allowed_pipelines=[dummy_binary_pipeline_class])
    automl.search()
    best_pipeline = automl.best_pipeline
    test_pipeline = dummy_binary_pipeline_class(parameters={})
    assert automl.best_pipeline == best_pipeline
    automl.add_to_rankings(test_pipeline)

    test_pipeline_duplicate = dummy_binary_pipeline_class(parameters={})
    assert automl.add_to_rankings(test_pipeline_duplicate) is None


@patch('evalml.pipelines.BinaryClassificationPipeline.score')
@patch('evalml.pipelines.BinaryClassificationPipeline.fit')
def test_add_to_rankings_trained(mock_fit, mock_score, dummy_binary_pipeline_class, X_y_binary):
    X, y = X_y_binary
    mock_score.return_value = {'Log Loss Binary': 1.0}

    automl = AutoMLSearch(X_train=X, y_train=y, problem_type='binary', max_iterations=1, allowed_pipelines=[dummy_binary_pipeline_class])
    automl.search()

    mock_score.return_value = {'Log Loss Binary': 0.1234}
    test_pipeline = dummy_binary_pipeline_class(parameters={})
    automl.add_to_rankings(test_pipeline)

    class CoolBinaryClassificationPipeline(dummy_binary_pipeline_class):
        name = "Cool Binary Classification Pipeline"

    mock_fit.return_value = CoolBinaryClassificationPipeline(parameters={})
    test_pipeline_trained = CoolBinaryClassificationPipeline(parameters={}).fit(X, y)
    automl.add_to_rankings(test_pipeline_trained)

    assert list(automl.rankings['score'].values).count(0.1234) == 2


def test_no_search(X_y_binary):
    X, y = X_y_binary
    automl = AutoMLSearch(X_train=X, y_train=y, problem_type='binary')
    assert isinstance(automl.rankings, pd.DataFrame)
    assert isinstance(automl.full_rankings, pd.DataFrame)

    df_columns = ["id", "pipeline_name", "score", "validation_score", "percent_better_than_baseline",
                  "high_variance_cv", "parameters"]
    assert (automl.rankings.columns == df_columns).all()
    assert (automl.full_rankings.columns == df_columns).all()

    assert automl._data_check_results is None

    with pytest.raises(PipelineNotFoundError):
        automl.best_pipeline

    with pytest.raises(PipelineNotFoundError):
        automl.get_pipeline(0)

    with pytest.raises(PipelineNotFoundError):
        automl.describe_pipeline(0)


@patch('evalml.pipelines.BinaryClassificationPipeline.score')
@patch('evalml.pipelines.BinaryClassificationPipeline.fit')
def test_get_pipeline_invalid(mock_fit, mock_score, X_y_binary):
    X, y = X_y_binary
    mock_score.return_value = {'Log Loss Binary': 1.0}

    automl = AutoMLSearch(X_train=X, y_train=y, problem_type='binary')
    with pytest.raises(PipelineNotFoundError, match="Pipeline not found in automl results"):
        automl.get_pipeline(1000)

    automl = AutoMLSearch(X_train=X, y_train=y, problem_type='binary', max_iterations=1)
    automl.search()
    assert automl.get_pipeline(0).name == 'Mode Baseline Binary Classification Pipeline'
    automl._results['pipeline_results'][0].pop('pipeline_class')
    with pytest.raises(PipelineNotFoundError, match="Pipeline class or parameters not found in automl results"):
        automl.get_pipeline(0)

    automl = AutoMLSearch(X_train=X, y_train=y, problem_type='binary', max_iterations=1)
    automl.search()
    assert automl.get_pipeline(0).name == 'Mode Baseline Binary Classification Pipeline'
    automl._results['pipeline_results'][0].pop('parameters')
    with pytest.raises(PipelineNotFoundError, match="Pipeline class or parameters not found in automl results"):
        automl.get_pipeline(0)


@patch('evalml.pipelines.BinaryClassificationPipeline.score')
@patch('evalml.pipelines.BinaryClassificationPipeline.fit')
def test_describe_pipeline(mock_fit, mock_score, caplog, X_y_binary):
    X, y = X_y_binary
    mock_score.return_value = {'Log Loss Binary': 1.0}

    automl = AutoMLSearch(X_train=X, y_train=y, problem_type='binary', max_iterations=1)
    automl.search()
    out = caplog.text

    assert "Searching up to 1 pipelines. " in out

    assert len(automl.results['pipeline_results']) == 1
    caplog.clear()
    automl.describe_pipeline(0)
    out = caplog.text
    assert "Mode Baseline Binary Classification Pipeline" in out
    assert "Problem Type: binary" in out
    assert "Model Family: Baseline" in out
    assert "* strategy : mode" in out
    assert "Total training time (including CV): " in out
    assert "Log Loss Binary # Training # Validation" in out
    assert "0                      1.000     66.000       34.000" in out
    assert "1                      1.000     67.000       33.000" in out
    assert "2                      1.000     67.000       33.000" in out
    assert "mean                   1.000          -            -" in out
    assert "std                    0.000          -            -" in out
    assert "coef of var            0.000          -            -" in out


@patch('evalml.pipelines.BinaryClassificationPipeline.score')
@patch('evalml.pipelines.BinaryClassificationPipeline.fit')
def test_results_getter(mock_fit, mock_score, X_y_binary):
    X, y = X_y_binary
    automl = AutoMLSearch(X_train=X, y_train=y, problem_type='binary', max_iterations=1)

    assert automl.results == {'pipeline_results': {},
                              'search_order': [],
                              'errors': []}

    mock_score.return_value = {'Log Loss Binary': 1.0}
    automl.search()

    assert automl.results['pipeline_results'][0]['score'] == 1.0

    with pytest.raises(AttributeError, match='set attribute'):
        automl.results = 2.0

    automl.results['pipeline_results'][0]['score'] = 2.0
    assert automl.results['pipeline_results'][0]['score'] == 1.0


@pytest.mark.parametrize("data_type", ['li', 'np', 'pd', 'ww'])
@pytest.mark.parametrize("automl_type", [ProblemTypes.BINARY, ProblemTypes.MULTICLASS])
@pytest.mark.parametrize("target_type", ['int16', 'int32', 'int64', 'float16', 'float32', 'float64', 'bool', 'category', 'object', 'Int64', 'boolean'])
def test_targets_pandas_data_types_classification(data_type, automl_type, target_type, make_data_type):
    if data_type == 'np' and target_type in ['Int64', 'boolean']:
        pytest.skip("Skipping test where data type is numpy and target type is nullable dtype")

    if automl_type == ProblemTypes.BINARY:
        X, y = load_breast_cancer(return_pandas=True)
        if "bool" in target_type:
            y = y.map({"malignant": False, "benign": True})
    elif automl_type == ProblemTypes.MULTICLASS:
        if "bool" in target_type:
            pytest.skip("Skipping test where problem type is multiclass but target type is boolean")
        X, y = load_wine(return_pandas=True)
    unique_vals = y.unique()
    # Update target types as necessary
    if target_type in ['category', 'object']:
        if target_type == "category":
            y = pd.Categorical(y)
    elif "int" in target_type.lower():
        y = y.map({unique_vals[i]: int(i) for i in range(len(unique_vals))})
    elif "float" in target_type.lower():
        y = y.map({unique_vals[i]: float(i) for i in range(len(unique_vals))})

    y = y.astype(target_type)
    if data_type != 'pd':
        X = make_data_type(data_type, X)
        y = make_data_type(data_type, y)

    automl = AutoMLSearch(X_train=X, y_train=y, problem_type=automl_type, max_iterations=3, n_jobs=1)
    automl.search()
    for pipeline_id, pipeline_result in automl.results['pipeline_results'].items():
        cv_data = pipeline_result['cv_data']
        for fold in cv_data:
            all_objective_scores = fold["all_objective_scores"]
            for score in all_objective_scores.values():
                assert score is not None

    assert len(automl.full_rankings) == 3
    assert not automl.full_rankings['score'].isnull().values.any()


class KeyboardInterruptOnKthPipeline:
    """Helps us time when the test will send a KeyboardInterrupt Exception to search."""

    def __init__(self, k):
        self.n_calls = 1
        self.k = k

    def __call__(self, pipeline_class, parameters, automl_obj):
        """Raises KeyboardInterrupt on the kth call.

        Arguments are ignored but included to meet the call back API.
        """
        if self.n_calls == self.k:
            self.n_calls += 1
            raise KeyboardInterrupt
        else:
            self.n_calls += 1


# These are used to mock return values to the builtin "input" function.
interrupt = ["y"]
interrupt_after_bad_message = ["No.", "Yes!", "y"]
dont_interrupt = ["n"]
dont_interrupt_after_bad_message = ["Yes", "yes.", "n"]


@pytest.mark.parametrize("when_to_interrupt,user_input,number_results",
                         [(1, interrupt, 0),
                          (1, interrupt_after_bad_message, 0),
                          (1, dont_interrupt, 5),
                          (1, dont_interrupt_after_bad_message, 5),
                          (2, interrupt, 1),
                          (2, interrupt_after_bad_message, 1),
                          (2, dont_interrupt, 5),
                          (2, dont_interrupt_after_bad_message, 5),
                          (3, interrupt, 2),
                          (3, interrupt_after_bad_message, 2),
                          (3, dont_interrupt, 5),
                          (3, dont_interrupt_after_bad_message, 5),
                          (5, interrupt, 4),
                          (5, interrupt_after_bad_message, 4),
                          (5, dont_interrupt, 5),
                          (5, dont_interrupt_after_bad_message, 5)])
@patch("builtins.input")
@patch('evalml.pipelines.BinaryClassificationPipeline.score', return_value={"F1": 1.0})
@patch('evalml.pipelines.BinaryClassificationPipeline.fit')
def test_catch_keyboard_interrupt(mock_fit, mock_score, mock_input,
                                  when_to_interrupt, user_input, number_results,
                                  X_y_binary):
    mock_input.side_effect = user_input
    X, y = X_y_binary
    callback = KeyboardInterruptOnKthPipeline(k=when_to_interrupt)
    automl = AutoMLSearch(X_train=X, y_train=y, problem_type="binary", max_iterations=5, start_iteration_callback=callback, objective="f1")
    automl.search()
    assert len(automl._results['pipeline_results']) == number_results
    if number_results == 0:
        with pytest.raises(PipelineNotFoundError):
            automl.best_pipeline


@patch('evalml.automl.automl_algorithm.IterativeAlgorithm.next_batch')
@patch('evalml.automl.AutoMLSearch._evaluate_pipelines')
def test_pipelines_in_batch_return_nan(mock_evaluate_pipelines, mock_next_batch, X_y_binary, dummy_binary_pipeline_class):
    X, y = X_y_binary
    mock_evaluate_pipelines.reset_mock()
    mock_next_batch.reset_mock()
    mock_evaluate_pipelines.side_effect = [[0, 0],  # first batch
                                           [0, np.nan],  # second batch
                                           [np.nan, np.nan]]  # third batch, should raise error
    mock_next_batch.side_effect = [[dummy_binary_pipeline_class(parameters={}), dummy_binary_pipeline_class(parameters={})] for i in range(3)]
    automl = AutoMLSearch(X_train=X, y_train=y, problem_type='binary', allowed_pipelines=[dummy_binary_pipeline_class], n_jobs=1)
    with pytest.raises(AutoMLSearchException, match="All pipelines in the current AutoML batch produced a score of np.nan on the primary objective"):
        automl.search()


@patch('evalml.automl.automl_algorithm.IterativeAlgorithm.next_batch')
@patch('evalml.automl.AutoMLSearch._evaluate_pipelines')
def test_pipelines_in_batch_return_none(mock_evaluate_pipelines, mock_next_batch, X_y_binary, dummy_binary_pipeline_class):
    X, y = X_y_binary
    mock_evaluate_pipelines.side_effect = [[0, 0],  # first batch
                                           [0, np.nan],  # second batch
                                           [None, None]]  # third batch, should raise error
    mock_next_batch.side_effect = [[dummy_binary_pipeline_class(parameters={}), dummy_binary_pipeline_class(parameters={})] for i in range(3)]
    automl = AutoMLSearch(X_train=X, y_train=y, problem_type='binary', allowed_pipelines=[dummy_binary_pipeline_class], n_jobs=1)
    with pytest.raises(AutoMLSearchException, match="All pipelines in the current AutoML batch produced a score of np.nan on the primary objective"):
        automl.search()


@patch('evalml.automl.automl_search.split_data')
@patch('evalml.pipelines.BinaryClassificationPipeline.score')
@patch('evalml.pipelines.BinaryClassificationPipeline.fit')
def test_error_during_train_test_split(mock_fit, mock_score, mock_split_data, X_y_binary):
    X, y = X_y_binary
    mock_score.return_value = {'Log Loss Binary': 1.0}
    mock_split_data.side_effect = RuntimeError()
    automl = AutoMLSearch(X_train=X, y_train=y, problem_type='binary', objective='Accuracy Binary', max_iterations=2, optimize_thresholds=True, train_best_pipeline=False)
    automl.search()
    for pipeline in automl.results['pipeline_results'].values():
        assert np.isnan(pipeline['score'])


all_objectives = get_core_objectives("binary") + get_core_objectives("multiclass") + get_core_objectives("regression")


class CustomClassificationObjective(ObjectiveBase):
    """Accuracy score for binary and multiclass classification."""
    name = "Classification Accuracy"
    greater_is_better = True
    score_needs_proba = False
    perfect_score = 1.0
    problem_types = [ProblemTypes.BINARY, ProblemTypes.MULTICLASS]

    def objective_function(self, y_true, y_predicted, X=None):
        """Not implementing since mocked in our tests."""


class CustomRegressionObjective(ObjectiveBase):
    """Accuracy score for binary and multiclass classification."""
    name = "Custom Regression Objective"
    greater_is_better = True
    score_needs_proba = False
    perfect_score = 1.0
    problem_types = [ProblemTypes.REGRESSION, ProblemTypes.TIME_SERIES_REGRESSION]

    def objective_function(self, y_true, y_predicted, X=None):
        """Not implementing since mocked in our tests."""


@pytest.mark.parametrize("objective,pipeline_scores,baseline_score,problem_type_value",
                         product(all_objectives + [CostBenefitMatrix, CustomClassificationObjective()],
                                 [(0.3, 0.4), (np.nan, 0.4), (0.3, np.nan), (np.nan, np.nan)],
                                 [0.1, np.nan],
                                 [ProblemTypes.BINARY, ProblemTypes.MULTICLASS, ProblemTypes.REGRESSION, ProblemTypes.TIME_SERIES_REGRESSION]))
def test_percent_better_than_baseline_in_rankings(objective, pipeline_scores, baseline_score, problem_type_value,
                                                  dummy_binary_pipeline_class, dummy_multiclass_pipeline_class,
                                                  dummy_regression_pipeline_class,
                                                  dummy_time_series_regression_pipeline_class,
                                                  X_y_binary):
    if not objective.is_defined_for_problem_type(problem_type_value):
        pytest.skip("Skipping because objective is not defined for problem type")

    # Ok to only use binary labels since score and fit methods are mocked
    X, y = X_y_binary

    pipeline_class = {ProblemTypes.BINARY: dummy_binary_pipeline_class,
                      ProblemTypes.MULTICLASS: dummy_multiclass_pipeline_class,
                      ProblemTypes.REGRESSION: dummy_regression_pipeline_class,
                      ProblemTypes.TIME_SERIES_REGRESSION: dummy_time_series_regression_pipeline_class}[problem_type_value]
    baseline_pipeline_class = {ProblemTypes.BINARY: "evalml.pipelines.ModeBaselineBinaryPipeline",
                               ProblemTypes.MULTICLASS: "evalml.pipelines.ModeBaselineMulticlassPipeline",
                               ProblemTypes.REGRESSION: "evalml.pipelines.MeanBaselineRegressionPipeline",
                               ProblemTypes.TIME_SERIES_REGRESSION: "evalml.pipelines.TimeSeriesBaselineRegressionPipeline"
                               }[problem_type_value]

    class DummyPipeline(pipeline_class):
        problem_type = problem_type_value

        def fit(self, *args, **kwargs):
            """Mocking fit"""

    class Pipeline1(DummyPipeline):
        name = "Pipeline1"

    class Pipeline2(DummyPipeline):
        name = "Pipeline2"

    mock_score_1 = MagicMock(return_value={objective.name: pipeline_scores[0]})
    mock_score_2 = MagicMock(return_value={objective.name: pipeline_scores[1]})
    Pipeline1.score = mock_score_1
    Pipeline2.score = mock_score_2

    if objective.name.lower() == "cost benefit matrix":
        automl = AutoMLSearch(X_train=X, y_train=y, problem_type=problem_type_value, max_iterations=3,
                              allowed_pipelines=[Pipeline1, Pipeline2], objective=objective(0, 0, 0, 0),
                              additional_objectives=[], n_jobs=1)
    elif problem_type_value == ProblemTypes.TIME_SERIES_REGRESSION:
        automl = AutoMLSearch(X_train=X, y_train=y, problem_type=problem_type_value, max_iterations=3,
                              allowed_pipelines=[Pipeline1, Pipeline2], objective=objective,
                              additional_objectives=[], problem_configuration={'gap': 0, 'max_delay': 0}, n_jobs=1)
    else:
        automl = AutoMLSearch(X_train=X, y_train=y, problem_type=problem_type_value, max_iterations=3,
                              allowed_pipelines=[Pipeline1, Pipeline2], objective=objective,
                              additional_objectives=[], n_jobs=1)

    with patch(baseline_pipeline_class + ".score", return_value={objective.name: baseline_score}):
        automl.search(data_checks=None)
        scores = dict(zip(automl.rankings.pipeline_name, automl.rankings.percent_better_than_baseline))
        baseline_name = next(name for name in automl.rankings.pipeline_name if name not in {"Pipeline1", "Pipeline2"})
        answers = {"Pipeline1": round(objective.calculate_percent_difference(pipeline_scores[0], baseline_score), 2),
                   "Pipeline2": round(objective.calculate_percent_difference(pipeline_scores[1], baseline_score), 2),
                   baseline_name: round(objective.calculate_percent_difference(baseline_score, baseline_score), 2)}
        for name in answers:
            np.testing.assert_almost_equal(scores[name], answers[name], decimal=3)


@pytest.mark.parametrize("custom_additional_objective", [True, False])
@pytest.mark.parametrize("problem_type", ["binary", "multiclass", "regression", "time series regression"])
@patch("evalml.pipelines.ModeBaselineBinaryPipeline.fit")
@patch("evalml.pipelines.ModeBaselineMulticlassPipeline.fit")
@patch("evalml.pipelines.MeanBaselineRegressionPipeline.fit")
@patch("evalml.pipelines.TimeSeriesBaselineRegressionPipeline.fit")
def test_percent_better_than_baseline_computed_for_all_objectives(mock_time_series_baseline_regression_fit,
                                                                  mock_baseline_regression_fit,
                                                                  mock_baseline_multiclass_fit,
                                                                  mock_baseline_binary_fit,
                                                                  problem_type,
                                                                  custom_additional_objective,
                                                                  dummy_binary_pipeline_class,
                                                                  dummy_multiclass_pipeline_class,
                                                                  dummy_regression_pipeline_class,
                                                                  dummy_time_series_regression_pipeline_class,
                                                                  X_y_binary):
    X, y = X_y_binary

    problem_type_enum = handle_problem_types(problem_type)

    pipeline_class = {"binary": dummy_binary_pipeline_class,
                      "multiclass": dummy_multiclass_pipeline_class,
                      "regression": dummy_regression_pipeline_class,
                      "time series regression": dummy_time_series_regression_pipeline_class}[problem_type]
    baseline_pipeline_class = {"binary": "evalml.pipelines.ModeBaselineBinaryPipeline",
                               "multiclass": "evalml.pipelines.ModeBaselineMulticlassPipeline",
                               "regression": "evalml.pipelines.MeanBaselineRegressionPipeline",
                               "time series regression": "evalml.pipelines.TimeSeriesBaselineRegressionPipeline"
                               }[problem_type]

    class DummyPipeline(pipeline_class):
        name = "Dummy 1"
        problem_type = problem_type_enum

        def fit(self, *args, **kwargs):
            """Mocking fit"""

    additional_objectives = None
    if custom_additional_objective:
        if CustomClassificationObjective.is_defined_for_problem_type(problem_type_enum):
            additional_objectives = [CustomClassificationObjective()]
        else:
            additional_objectives = [CustomRegressionObjective(), "Root Mean Squared Error"]

    core_objectives = get_core_objectives(problem_type)
    if additional_objectives:
        core_objectives = [get_default_primary_search_objective(problem_type_enum)] + additional_objectives
    mock_scores = {get_objective(obj).name: i for i, obj in enumerate(core_objectives)}
    mock_baseline_scores = {get_objective(obj).name: i + 1 for i, obj in enumerate(core_objectives)}
    answer = {}
    for obj in core_objectives:
        obj_class = get_objective(obj)
        answer[obj_class.name] = obj_class.calculate_percent_difference(mock_scores[obj_class.name],
                                                                        mock_baseline_scores[obj_class.name])

    mock_score_1 = MagicMock(return_value=mock_scores)
    DummyPipeline.score = mock_score_1

    # specifying problem_configuration for all problem types for conciseness
    automl = AutoMLSearch(X_train=X, y_train=y, problem_type=problem_type, max_iterations=2,
                          allowed_pipelines=[DummyPipeline],
                          objective="auto", problem_configuration={'gap': 1, 'max_delay': 1},
                          additional_objectives=additional_objectives)

    with patch(baseline_pipeline_class + ".score", return_value=mock_baseline_scores):
        automl.search(data_checks=None)
        assert len(automl.results['pipeline_results']) == 2, "This tests assumes only one non-baseline pipeline was run!"
        pipeline_results = automl.results['pipeline_results'][1]
        assert pipeline_results["percent_better_than_baseline_all_objectives"] == answer
        assert pipeline_results['percent_better_than_baseline'] == pipeline_results["percent_better_than_baseline_all_objectives"][automl.objective.name]


@pytest.mark.parametrize("fold_scores", [[2, 4, 6], [np.nan, 4, 6]])
@patch("evalml.pipelines.ModeBaselineBinaryPipeline.score", return_value={'Log Loss Binary': 1, 'F1': 1})
@patch('evalml.pipelines.BinaryClassificationPipeline.score')
@patch('evalml.pipelines.BinaryClassificationPipeline.fit')
def test_percent_better_than_baseline_scores_different_folds(mock_fit,
                                                             mock_score,
                                                             mock_baseline_score,
                                                             fold_scores,
                                                             dummy_binary_pipeline_class,
                                                             X_y_binary):
    # Test that percent-better-than-baseline is correctly computed when scores differ across folds
    X, y = X_y_binary

    mock_score.side_effect = [{"Log Loss Binary": 1, "F1": val} for val in fold_scores]

    class DummyPipeline(dummy_binary_pipeline_class):
        name = "Dummy 1"
        problem_type = ProblemTypes.BINARY

    f1 = get_objective("f1")()

    if np.isnan(fold_scores[0]):
        answer = np.nan
    else:
        answer = f1.calculate_percent_difference(4, 1)

    automl = AutoMLSearch(X_train=X, y_train=y, problem_type="binary", max_iterations=2,
                          allowed_pipelines=[DummyPipeline], objective="log loss binary", additional_objectives=["f1"])

    automl.search(data_checks=None)
    assert len(automl.results['pipeline_results']) == 2, "This tests assumes only one non-baseline pipeline was run!"
    pipeline_results = automl.results['pipeline_results'][1]
    np.testing.assert_equal(pipeline_results["percent_better_than_baseline_all_objectives"]['F1'], answer)


def _get_first_stacked_classifier_no(model_families=None):
    """Gets the number of iterations necessary before the stacked ensemble will be used."""
    num_classifiers = len(get_estimators(ProblemTypes.BINARY, model_families=model_families))
    # Baseline + first batch + each pipeline iteration (5 is current default pipelines_per_batch) + 1
    return 1 + num_classifiers + num_classifiers * 5 + 1


@pytest.mark.parametrize("max_iterations", [None, 1, 8, 10, _get_first_stacked_classifier_no(), _get_first_stacked_classifier_no() + 2])
@pytest.mark.parametrize("use_ensembling", [True, False])
@patch('evalml.pipelines.BinaryClassificationPipeline.score', return_value={"Log Loss Binary": 0.8})
@patch('evalml.pipelines.BinaryClassificationPipeline.fit')
def test_max_iteration_works_with_stacked_ensemble(mock_pipeline_fit, mock_score, max_iterations, use_ensembling, X_y_binary, caplog):
    X, y = X_y_binary

    automl = AutoMLSearch(X_train=X, y_train=y, problem_type="binary", max_iterations=max_iterations, objective="Log Loss Binary", ensembling=use_ensembling)
    automl.search(data_checks=None)
    # every nth batch a stacked ensemble will be trained
    if max_iterations is None:
        max_iterations = 5  # Default value for max_iterations

    pipeline_names = automl.rankings['pipeline_name']
    if max_iterations < _get_first_stacked_classifier_no():
        assert not pipeline_names.str.contains('Ensemble').any()
    elif use_ensembling:
        assert pipeline_names.str.contains('Ensemble').any()
        assert f"Ensembling will run at the {_get_first_stacked_classifier_no()} iteration" in caplog.text

    else:
        assert not pipeline_names.str.contains('Ensemble').any()


@pytest.mark.parametrize("max_batches", [None, 1, 5, 8, 9, 10, 12, 20])
@pytest.mark.parametrize("use_ensembling", [True, False])
@pytest.mark.parametrize("problem_type", [ProblemTypes.BINARY, ProblemTypes.REGRESSION])
@patch('evalml.pipelines.RegressionPipeline.score', return_value={"R2": 0.8})
@patch('evalml.pipelines.RegressionPipeline.fit')
@patch('evalml.pipelines.BinaryClassificationPipeline.score', return_value={"Log Loss Binary": 0.8})
@patch('evalml.pipelines.BinaryClassificationPipeline.fit')
def test_max_batches_works(mock_pipeline_fit, mock_score, mock_regression_fit, mock_regression_score,
                           max_batches, use_ensembling, problem_type, X_y_binary, X_y_regression):
    if problem_type == ProblemTypes.BINARY:
        X, y = X_y_binary
        automl = AutoMLSearch(X_train=X, y_train=y, problem_type="binary", max_iterations=None,
                              max_batches=max_batches, ensembling=use_ensembling)
    elif problem_type == ProblemTypes.REGRESSION:
        X, y = X_y_regression
        automl = AutoMLSearch(X_train=X, y_train=y, problem_type="regression", max_iterations=None,
                              max_batches=max_batches, ensembling=use_ensembling)

    automl.search(data_checks=None)
    # every nth batch a stacked ensemble will be trained
    ensemble_nth_batch = len(automl.allowed_pipelines) + 1

    if max_batches is None:
        n_results = len(automl.allowed_pipelines) + 1
        max_batches = 1
        # _automl_algorithm will include all allowed_pipelines in the first batch even
        # if they are not searched over. That is why n_automl_pipelines does not equal
        # n_results when max_iterations and max_batches are None
        n_automl_pipelines = 1 + len(automl.allowed_pipelines)
        num_ensemble_batches = 0
    else:
        # automl algorithm does not know about the additional stacked ensemble pipelines
        num_ensemble_batches = (max_batches - 1) // ensemble_nth_batch if use_ensembling else 0
        # So that the test does not break when new estimator classes are added
        n_results = 1 + len(automl.allowed_pipelines) + (5 * (max_batches - 1 - num_ensemble_batches)) + num_ensemble_batches
        n_automl_pipelines = n_results
    assert automl._automl_algorithm.batch_number == max_batches
    assert automl._automl_algorithm.pipeline_number + 1 == n_automl_pipelines
    assert len(automl.results["pipeline_results"]) == n_results
    if num_ensemble_batches == 0:
        assert automl.rankings.shape[0] == min(1 + len(automl.allowed_pipelines), n_results)  # add one for baseline
    else:
        assert automl.rankings.shape[0] == min(2 + len(automl.allowed_pipelines), n_results)  # add two for baseline and stacked ensemble
    assert automl.full_rankings.shape[0] == n_results


@patch('evalml.pipelines.BinaryClassificationPipeline.score', return_value={"Log Loss Binary": 0.8})
@patch('evalml.pipelines.BinaryClassificationPipeline.fit')
def test_automl_one_allowed_pipeline_ensembling_disabled(mock_pipeline_fit, mock_score, X_y_binary, logistic_regression_binary_pipeline_class, caplog):
    max_iterations = _get_first_stacked_classifier_no([ModelFamily.RANDOM_FOREST]) + 1
    # Checks that when len(allowed_pipeline) == 1, ensembling is not run, even if set to True
    X, y = X_y_binary
    automl = AutoMLSearch(X_train=X, y_train=y, problem_type="binary", max_iterations=max_iterations, allowed_model_families=[ModelFamily.RANDOM_FOREST], ensembling=True)
    automl.search(data_checks=None)
    assert "Ensembling is set to True, but the number of unique pipelines is one, so ensembling will not run." in caplog.text

    pipeline_names = automl.rankings['pipeline_name']
    assert not pipeline_names.str.contains('Ensemble').any()

    caplog.clear()
    max_iterations = _get_first_stacked_classifier_no([ModelFamily.LINEAR_MODEL]) + 1
    automl = AutoMLSearch(X_train=X, y_train=y, problem_type="binary", max_iterations=max_iterations, allowed_pipelines=[logistic_regression_binary_pipeline_class], ensembling=True)
    automl.search(data_checks=None)
    pipeline_names = automl.rankings['pipeline_name']
    assert not pipeline_names.str.contains('Ensemble').any()
    assert "Ensembling is set to True, but the number of unique pipelines is one, so ensembling will not run." in caplog.text

    # Check that ensembling runs when len(allowed_model_families) == 1 but len(allowed_pipelines) > 1
    caplog.clear()
    automl = AutoMLSearch(X_train=X, y_train=y, problem_type="binary", max_iterations=max_iterations, allowed_model_families=[ModelFamily.LINEAR_MODEL], ensembling=True)
    automl.search(data_checks=None)
    pipeline_names = automl.rankings['pipeline_name']
    assert pipeline_names.str.contains('Ensemble').any()
    assert "Ensembling is set to True, but the number of unique pipelines is one, so ensembling will not run." not in caplog.text


@patch('evalml.pipelines.BinaryClassificationPipeline.score', return_value={"Log Loss Binary": 0.8})
@patch('evalml.pipelines.BinaryClassificationPipeline.fit')
def test_automl_max_iterations_less_than_ensembling_disabled(mock_pipeline_fit, mock_score, X_y_binary, caplog):
    max_iterations = _get_first_stacked_classifier_no([ModelFamily.LINEAR_MODEL])
    X, y = X_y_binary
    automl = AutoMLSearch(X_train=X, y_train=y, problem_type="binary", max_iterations=max_iterations - 1, allowed_model_families=[ModelFamily.LINEAR_MODEL], ensembling=True)
    automl.search(data_checks=None)
    assert f"Ensembling is set to True, but max_iterations is too small, so ensembling will not run. Set max_iterations >= {max_iterations} to run ensembling." in caplog.text

    pipeline_names = automl.rankings['pipeline_name']
    assert not pipeline_names.str.contains('Ensemble').any()


@patch('evalml.pipelines.BinaryClassificationPipeline.score', return_value={"Log Loss Binary": 0.8})
@patch('evalml.pipelines.BinaryClassificationPipeline.fit')
def test_automl_max_batches_less_than_ensembling_disabled(mock_pipeline_fit, mock_score, X_y_binary, caplog):
    X, y = X_y_binary
    automl = AutoMLSearch(X_train=X, y_train=y, problem_type="binary", max_batches=2, allowed_model_families=[ModelFamily.LINEAR_MODEL], ensembling=True)
    automl.search(data_checks=None)
    first_ensemble_batch = 1 + len(automl.allowed_pipelines) + 1  # First batch + each pipeline batch
    assert f"Ensembling is set to True, but max_batches is too small, so ensembling will not run. Set max_batches >= {first_ensemble_batch} to run ensembling." in caplog.text

    pipeline_names = automl.rankings['pipeline_name']
    assert not pipeline_names.str.contains('Ensemble').any()


@pytest.mark.parametrize("max_batches", [1, 2, 5, 10])
@patch('evalml.pipelines.BinaryClassificationPipeline.score', return_value={"Log Loss Binary": 0.8})
@patch('evalml.pipelines.BinaryClassificationPipeline.fit')
def test_max_batches_output(mock_pipeline_fit, mock_score, max_batches, X_y_binary, caplog):
    X, y = X_y_binary
    automl = AutoMLSearch(X_train=X, y_train=y, problem_type="binary", max_iterations=None, max_batches=max_batches)
    automl.search(data_checks=None)

    output = caplog.text
    for batch_number in range(1, max_batches + 1):
        if batch_number == 1:
            correct_output = len(automl.allowed_pipelines) + 1
        else:
            correct_output = automl._pipelines_per_batch
        assert output.count(f"Batch {batch_number}: ") == correct_output


@patch('evalml.pipelines.BinaryClassificationPipeline.score', return_value={"Log Loss Binary": 0.8})
@patch('evalml.pipelines.BinaryClassificationPipeline.fit')
def test_max_batches_plays_nice_with_other_stopping_criteria(mock_fit, mock_score, X_y_binary):
    X, y = X_y_binary

    # Use the old default when all are None
    automl = AutoMLSearch(X_train=X, y_train=y, problem_type="binary", objective="Log Loss Binary")
    automl.search(data_checks=None)
    assert len(automl.results["pipeline_results"]) == len(get_estimators(problem_type='binary')) + 1

    # Use max_iterations when both max_iterations and max_batches are set
    automl = AutoMLSearch(X_train=X, y_train=y, problem_type="binary", objective="Log Loss Binary", max_batches=10,
                          max_iterations=6)
    automl.search(data_checks=None)
    assert len(automl.results["pipeline_results"]) == 6

    # Don't change max_iterations when only max_iterations is set
    automl = AutoMLSearch(X_train=X, y_train=y, problem_type="binary", max_iterations=4)
    automl.search(data_checks=None)
    assert len(automl.results["pipeline_results"]) == 4


@pytest.mark.parametrize("max_batches", [-1, -10, -np.inf])
def test_max_batches_must_be_non_negative(max_batches, X_y_binary):
    X, y = X_y_binary
    with pytest.raises(ValueError, match=f"Parameter max_batches must be None or non-negative. Received {max_batches}."):
        AutoMLSearch(X_train=X, y_train=y, problem_type="binary", max_batches=max_batches)


def test_stopping_criterion_bad(X_y_binary):
    X, y = X_y_binary
    with pytest.raises(TypeError, match=r"Parameter max_time must be a float, int, string or None. Received <class 'tuple'> with value \('test',\)."):
        AutoMLSearch(X_train=X, y_train=y, problem_type="binary", max_time=('test',))
    with pytest.raises(ValueError, match=f"Parameter max_batches must be None or non-negative. Received -1."):
        AutoMLSearch(X_train=X, y_train=y, problem_type="binary", max_batches=-1)
    with pytest.raises(ValueError, match=f"Parameter max_time must be None or non-negative. Received -1."):
        AutoMLSearch(X_train=X, y_train=y, problem_type="binary", max_time=-1)
    with pytest.raises(ValueError, match=f"Parameter max_iterations must be None or non-negative. Received -1."):
        AutoMLSearch(X_train=X, y_train=y, problem_type="binary", max_iterations=-1)


@patch('evalml.pipelines.BinaryClassificationPipeline.score')
@patch('evalml.pipelines.BinaryClassificationPipeline.fit')
def test_data_splitter_binary(mock_fit, mock_score, X_y_binary):
    X, y = X_y_binary
    y[:] = 0
    y[0] = 1
    automl = AutoMLSearch(X_train=X, y_train=y, problem_type="binary", n_jobs=1)
    with pytest.raises(Exception, match="Missing target values in the"):
        with pytest.warns(UserWarning):
            automl.search(data_checks="disabled")

    y[1] = 1
    automl = AutoMLSearch(X_train=X, y_train=y, problem_type="binary", n_jobs=1)
    with pytest.raises(Exception, match="Missing target values in the"):
        with pytest.warns(UserWarning):
            automl.search(data_checks="disabled")

    y[2] = 1
    automl = AutoMLSearch(X_train=X, y_train=y, problem_type="binary", n_jobs=1)
    automl.search(data_checks="disabled")


@patch('evalml.pipelines.MulticlassClassificationPipeline.score')
@patch('evalml.pipelines.MulticlassClassificationPipeline.fit')
def test_data_splitter_multi(mock_fit, mock_score, X_y_multi):
    X, y = X_y_multi
    y[:] = 1
    y[0] = 0

    automl = AutoMLSearch(X_train=X, y_train=y, problem_type='multiclass', n_jobs=1)
    with pytest.raises(Exception, match="Missing target values"):
        with pytest.warns(UserWarning):
            automl.search(data_checks="disabled")

    y[1] = 2
    # match based on regex, since data split doesn't have a random seed for reproducibility
    # regex matches the set {} and expects either 2 sets (missing in both train and test)
    #   or 1 set of multiple elements (both missing in train or both in test)
    automl = AutoMLSearch(X_train=X, y_train=y, problem_type='multiclass', n_jobs=1)
    with pytest.raises(Exception, match=r"(\{\d?\}.+\{\d?\})|(\{.+\,.+\})"):
        with pytest.warns(UserWarning):
            automl.search(data_checks="disabled")

    y[1] = 0
    y[2:4] = 2
    automl = AutoMLSearch(X_train=X, y_train=y, problem_type='multiclass', n_jobs=1)
    with pytest.raises(Exception, match="Missing target values"):
        with pytest.warns(UserWarning):
            automl.search(data_checks="disabled")

    y[4] = 2
    automl = AutoMLSearch(X_train=X, y_train=y, problem_type='multiclass', n_jobs=1)
    with pytest.raises(Exception, match="Missing target values"):
        with pytest.warns(UserWarning):
            automl.search(data_checks="disabled")

    y[5] = 0
    automl = AutoMLSearch(X_train=X, y_train=y, problem_type='multiclass', n_jobs=1)
    automl.search(data_checks="disabled")


@patch('evalml.tuners.skopt_tuner.SKOptTuner.add')
def test_iterative_algorithm_pipeline_hyperparameters_make_pipeline_other_errors(mock_add, X_y_multi):
    X, y = X_y_multi
    custom_hyperparameters = {
        "Imputer": {
            "numeric_impute_strategy": ["most_frequent", "mean"]
        }
    }
    estimators = get_estimators('multiclass', [ModelFamily.EXTRA_TREES])

    pipelines = [make_pipeline(X, y, estimator, 'multiclass', custom_hyperparameters) for estimator in estimators]
    automl = AutoMLSearch(X_train=X, y_train=y, problem_type='multiclass', allowed_pipelines=pipelines, n_jobs=1)

    mock_add.side_effect = ValueError("Alternate error that can be thrown")
    with pytest.raises(ValueError) as error:
        automl.search()
    assert "Alternate error that can be thrown" in str(error.value)
    assert "Default parameters for components" not in str(error.value)


@patch('evalml.pipelines.BinaryClassificationPipeline.score')
@patch('evalml.pipelines.BinaryClassificationPipeline.fit')
def test_iterative_algorithm_pipeline_hyperparameters_make_pipeline_errors(mock_fit, mock_score, X_y_multi):
    X, y = X_y_multi
    invalid_custom_hyperparameters = {
        "Imputer": {
            "numeric_impute_strategy": ["most_frequent", "median"]
        }
    }
    larger_invalid = {
        "Imputer": {
            "numeric_impute_strategy": ["most_frequent", "mean"]
        },
        "Extra Trees Classifier": {
            "max_depth": [4, 5, 6, 7],
            "max_features": ["sqrt", "log2"]
        }
    }
    estimators = get_estimators('multiclass', [ModelFamily.EXTRA_TREES])

    invalid_pipelines = [make_pipeline(X, y, estimator, 'multiclass', invalid_custom_hyperparameters) for estimator in estimators]
    automl = AutoMLSearch(X_train=X, y_train=y, problem_type='multiclass', allowed_pipelines=invalid_pipelines)
    with pytest.raises(ValueError, match="Default parameters for components"):
        automl.search()

    invalid_pipelines = [make_pipeline(X, y, estimator, 'multiclass', larger_invalid) for estimator in estimators]
    automl = AutoMLSearch(X_train=X, y_train=y, problem_type='multiclass', allowed_pipelines=invalid_pipelines)
    with pytest.raises(ValueError, match="Default parameters for components"):
        automl.search()


@patch('evalml.pipelines.BinaryClassificationPipeline.score')
@patch('evalml.pipelines.BinaryClassificationPipeline.fit')
def test_iterative_algorithm_pipeline_hyperparameters_make_pipeline(mock_fit, mock_score, X_y_multi):
    X, y = X_y_multi
    custom_hyperparameters = {
        "Imputer": {
            "numeric_impute_strategy": ["mean"]
        }
    }
    larger_custom = {
        "Imputer": {
            "numeric_impute_strategy": ["most_frequent", "mean"]
        },
        "Extra Trees Classifier": {
            "max_depth": [4, 5, 6, 7],
            "max_features": ["auto", "log2"]
        }
    }
    estimators = get_estimators('multiclass', [ModelFamily.EXTRA_TREES])
    pipelines = [make_pipeline(X, y, estimator, 'multiclass', custom_hyperparameters) for estimator in estimators]

    automl = AutoMLSearch(X_train=X, y_train=y, problem_type='multiclass', allowed_pipelines=pipelines)
    automl.search()
    assert automl.best_pipeline.hyperparameters['Imputer']['numeric_impute_strategy'] == ["mean"]

    invalid_pipelines = [make_pipeline(X, y, estimator, 'multiclass', larger_custom) for estimator in estimators]
    automl = AutoMLSearch(X_train=X, y_train=y, problem_type='multiclass', allowed_pipelines=invalid_pipelines)
    automl.search()

    assert automl.best_pipeline.hyperparameters['Imputer']['numeric_impute_strategy'] == ["most_frequent", "mean"]


@patch('evalml.pipelines.BinaryClassificationPipeline.score', return_value={"Log Loss Binary": 0.6})
@patch('evalml.pipelines.BinaryClassificationPipeline.fit')
def test_iterative_algorithm_passes_njobs_to_pipelines(mock_fit, mock_score, dummy_binary_pipeline_class,
                                                       X_y_binary):
    X, y = X_y_binary

    class MockEstimatorWithNJobs(Estimator):
        name = "Mock Classifier with njobs"
        model_family = ModelFamily.NONE
        supported_problem_types = [ProblemTypes.BINARY, ProblemTypes.MULTICLASS]
        hyperparameter_ranges = {}

        def __init__(self, n_jobs=-1, random_state=0):
            super().__init__(parameters={"n_jobs": n_jobs}, component_obj=None, random_state=random_state)

    class Pipeline1(BinaryClassificationPipeline):
        name = "Pipeline 1"
        component_graph = [MockEstimatorWithNJobs]

    class Pipeline2(BinaryClassificationPipeline):
        name = "Pipeline 2"
        component_graph = [MockEstimatorWithNJobs]

    automl = AutoMLSearch(X_train=X, y_train=y, problem_type='binary', n_jobs=3, max_batches=2,
                          allowed_pipelines=[Pipeline1, Pipeline2, dummy_binary_pipeline_class])
    automl.search()
    for parameters in automl.full_rankings.parameters:
        if "Mock Classifier with njobs" in parameters:
            assert parameters["Mock Classifier with njobs"]["n_jobs"] == 3
        else:
            assert all("n_jobs" not in component_params for component_params in parameters.values())


@patch('evalml.pipelines.BinaryClassificationPipeline.score')
@patch('evalml.pipelines.BinaryClassificationPipeline.fit')
def test_automl_ensembling_false(mock_fit, mock_score, X_y_binary):
    X, y = X_y_binary
    mock_score.return_value = {'Log Loss Binary': 1.0}

    automl = AutoMLSearch(X_train=X, y_train=y, problem_type='binary', max_time='60 seconds', max_batches=20, ensembling=False)
    automl.search()
    assert not automl.rankings['pipeline_name'].str.contains('Ensemble').any()


@patch('evalml.pipelines.BinaryClassificationPipeline.score', return_value={"Log Loss Binary": 0.8})
@patch('evalml.pipelines.BinaryClassificationPipeline.fit')
def test_search_with_text(mock_fit, mock_score):
    X = pd.DataFrame(
        {'col_1': ['I\'m singing in the rain! Just singing in the rain, what a glorious feeling, I\'m happy again!',
                   'In sleep he sang to me, in dreams he came... That voice which calls to me, and speaks my name.',
                   'I\'m gonna be the main event, like no king was before! I\'m brushing up on looking down, I\'m working on my ROAR!',
                   'In sleep he sang to me, in dreams he came... That voice which calls to me, and speaks my name.',
                   'In sleep he sang to me, in dreams he came... That voice which calls to me, and speaks my name.',
                   'I\'m singing in the rain! Just singing in the rain, what a glorious feeling, I\'m happy again!'],
         'col_2': ['do you hear the people sing? Singing the songs of angry men\n\tIt is the music of a people who will NOT be slaves again!',
                   'I dreamed a dream in days gone by, when hope was high and life worth living',
                   'Red, the blood of angry men - black, the dark of ages past',
                   'do you hear the people sing? Singing the songs of angry men\n\tIt is the music of a people who will NOT be slaves again!',
                   'Red, the blood of angry men - black, the dark of ages past',
                   'It was red and yellow and green and brown and scarlet and black and ochre and peach and ruby and olive and violet and fawn...']
         })
    y = [0, 1, 1, 0, 1, 0]
    automl = AutoMLSearch(X_train=X, y_train=y, problem_type='binary')
    automl.search(data_checks='disabled')  # DataChecks disabled since the data is small
    assert automl.rankings['pipeline_name'][1:].str.contains('Text').all()


@patch('evalml.pipelines.BinaryClassificationPipeline.score', return_value={"Log Loss Binary": 0.8})
@patch('evalml.pipelines.BinaryClassificationPipeline.fit')
def test_pipelines_per_batch(mock_fit, mock_score, X_y_binary):
    def total_pipelines(automl, num_batches, batch_size):
        total = 1 + len(automl.allowed_pipelines)
        total += ((num_batches - 1) * batch_size)
        return total

    X, y = X_y_binary

    # Checking for default of _pipelines_per_batch
    automl = AutoMLSearch(X_train=X, y_train=y, problem_type='binary', max_batches=2)
    automl.search()
    assert automl._pipelines_per_batch == 5
    assert automl._automl_algorithm.pipelines_per_batch == 5
    assert total_pipelines(automl, 2, 5) == len(automl.full_rankings)

    automl = AutoMLSearch(X_train=X, y_train=y, problem_type='binary', max_batches=1, _pipelines_per_batch=2)
    automl.search()
    assert automl._pipelines_per_batch == 2
    assert automl._automl_algorithm.pipelines_per_batch == 2
    assert total_pipelines(automl, 1, 2) == len(automl.full_rankings)

    automl = AutoMLSearch(X_train=X, y_train=y, problem_type='binary', max_batches=2, _pipelines_per_batch=10)
    automl.search()
    assert automl._pipelines_per_batch == 10
    assert automl._automl_algorithm.pipelines_per_batch == 10
    assert total_pipelines(automl, 2, 10) == len(automl.full_rankings)


@patch('evalml.pipelines.BinaryClassificationPipeline.score', return_value={"Log Loss Binary": 0.8})
@patch('evalml.pipelines.BinaryClassificationPipeline.fit')
def test_automl_respects_random_state(mock_fit, mock_score, X_y_binary, dummy_classifier_estimator_class):

    expected_random_state = get_random_seed(42)
    X, y = X_y_binary

    class DummyPipeline(BinaryClassificationPipeline):
        component_graph = [dummy_classifier_estimator_class]
        num_pipelines_different_seed = 0
        num_pipelines_init = 0

        def __init__(self, parameters, random_state):
            random_state = get_random_seed(random_state)
            is_diff_random_state = not (random_state == expected_random_state)
            self.__class__.num_pipelines_init += 1
            self.__class__.num_pipelines_different_seed += is_diff_random_state
            super().__init__(parameters, random_state)

    automl = AutoMLSearch(X_train=X, y_train=y, problem_type="binary", allowed_pipelines=[DummyPipeline],
                          random_state=expected_random_state, max_iterations=10)
    automl.search()
    assert DummyPipeline.num_pipelines_different_seed == 0 and DummyPipeline.num_pipelines_init


@patch('evalml.pipelines.BinaryClassificationPipeline.score', return_value={"Log Loss Binary": 0.8})
@patch('evalml.pipelines.BinaryClassificationPipeline.fit')
def test_automl_error_callback_none(mock_fit, mock_score, X_y_binary, caplog):
    X, y = X_y_binary
    msg = 'all your model are belong to us'
    mock_fit.side_effect = Exception(msg)
    automl = AutoMLSearch(X_train=X, y_train=y, problem_type="binary", error_callback=None, train_best_pipeline=False, n_jobs=1)
    automl.search()
    assert msg in caplog.text


@patch('evalml.pipelines.BinaryClassificationPipeline.score', return_value={"Log Loss Binary": 0.8})
@patch('evalml.pipelines.BinaryClassificationPipeline.fit')
def test_automl_error_callback_silent(mock_fit, mock_score, X_y_binary, caplog):
    X, y = X_y_binary
    msg = 'all your model are belong to us'
    caplog.clear()
    automl = AutoMLSearch(X_train=X, y_train=y, problem_type="binary", error_callback=silent_error_callback, train_best_pipeline=False, n_jobs=1)
    automl.search()
    assert msg not in caplog.text


@patch('evalml.pipelines.BinaryClassificationPipeline.score', return_value={"Log Loss Binary": 0.8})
@patch('evalml.pipelines.BinaryClassificationPipeline.fit')
def test_automl_error_callback_log(mock_fit, mock_score, X_y_binary, caplog):
    X, y = X_y_binary
    msg = 'all your model are belong to us'
    mock_fit.side_effect = Exception(msg)
    caplog.clear()
    automl = AutoMLSearch(X_train=X, y_train=y, problem_type="binary", error_callback=log_error_callback, train_best_pipeline=False, n_jobs=1)
    automl.search()
    assert msg in caplog.text


@patch('evalml.pipelines.BinaryClassificationPipeline.score', return_value={"Log Loss Binary": 0.8})
@patch('evalml.pipelines.BinaryClassificationPipeline.fit')
def test_automl_error_callback_raise(mock_fit, mock_score, X_y_binary, caplog):
    X, y = X_y_binary
    msg = 'all your model are belong to us'
    mock_fit.side_effect = Exception(msg)
    caplog.clear()
    automl = AutoMLSearch(X_train=X, y_train=y, problem_type="binary", error_callback=raise_error_callback, train_best_pipeline=False, n_jobs=1)
    with pytest.raises(Exception, match="all your model are belong to us"):
        automl.search()
    assert "AutoMLSearch raised a fatal exception: all your model are belong to us" in caplog.text
    assert "fit" in caplog.text  # Check stack trace logged


@patch('evalml.pipelines.BinaryClassificationPipeline.score', return_value={"Log Loss Binary": 0.8})
@patch('evalml.pipelines.BinaryClassificationPipeline.fit')
def test_automl_error_callback_log_and_save(mock_fit, mock_score, X_y_binary, caplog):
    X, y = X_y_binary
    msg = 'all your model are belong to us'
    mock_fit.side_effect = Exception(msg)
    caplog.clear()
    automl = AutoMLSearch(X_train=X, y_train=y, problem_type="binary", error_callback=log_and_save_error_callback, train_best_pipeline=False, n_jobs=1)
    automl.search()
    assert "AutoML search encountered an exception: all your model are belong to us" in caplog.text
    assert "fit" in caplog.text  # Check stack trace logged
    # first automl batch, times 3 for 3-fold cross validation
    assert len(automl._results['errors']) == (1 + len(get_estimators(problem_type='binary'))) * 3
    for e in automl._results['errors']:
        assert str(e) == msg


@patch('evalml.pipelines.BinaryClassificationPipeline.score', return_value={"Log Loss Binary": 0.8})
@patch('evalml.pipelines.BinaryClassificationPipeline.fit')
def test_automl_error_callback(mock_fit, mock_score, X_y_binary, caplog):
    X, y = X_y_binary
    msg = 'all your model are belong to us'
    mock_fit.side_effect = Exception(msg)
    caplog.clear()
    automl = AutoMLSearch(X_train=X, y_train=y, problem_type="binary", error_callback=raise_and_save_error_callback, train_best_pipeline=False, n_jobs=1)
    with pytest.raises(Exception, match="all your model are belong to us"):
        automl.search()
    assert "AutoMLSearch raised a fatal exception: all your model are belong to us" in caplog.text
    assert "fit" in caplog.text  # Check stack trace logged
    assert len(automl._results['errors']) == 1  # Raises exception at first error
    for e in automl._results['errors']:
        assert str(e) == msg


@pytest.mark.parametrize("problem_type", [ProblemTypes.BINARY, ProblemTypes.MULTICLASS, ProblemTypes.REGRESSION])
@patch('evalml.pipelines.RegressionPipeline.score')
@patch('evalml.pipelines.RegressionPipeline.fit')
@patch('evalml.pipelines.MulticlassClassificationPipeline.score')
@patch('evalml.pipelines.MulticlassClassificationPipeline.fit')
@patch('evalml.pipelines.BinaryClassificationPipeline.score')
@patch('evalml.pipelines.BinaryClassificationPipeline.fit')
def test_automl_woodwork_user_types_preserved(mock_binary_fit, mock_binary_score,
                                              mock_multi_fit, mock_multi_score,
                                              mock_regression_fit, mock_regression_score, problem_type,
                                              X_y_binary, X_y_multi, X_y_regression):
    if problem_type == ProblemTypes.BINARY:
        X, y = X_y_binary
        mock_fit = mock_binary_fit
        mock_score = mock_binary_score
        mock_score.return_value = {'Log Loss Binary': 1.0}

    elif problem_type == ProblemTypes.MULTICLASS:
        X, y = X_y_multi
        mock_fit = mock_multi_fit
        mock_score = mock_multi_score
        mock_score.return_value = {'Log Loss Multiclass': 1.0}

    elif problem_type == ProblemTypes.REGRESSION:
        X, y = X_y_regression
        mock_fit = mock_regression_fit
        mock_score = mock_regression_score
        mock_score.return_value = {'R2': 1.0}

    X = pd.DataFrame(X)
    new_col = np.zeros(len(X))
    new_col[:int(len(new_col) / 2)] = 1
    X['cat col'] = pd.Series(new_col)
    X['num col'] = pd.Series(new_col)
    X['text col'] = pd.Series([f"{num}" for num in range(len(new_col))])
    X = ww.DataTable(X, semantic_tags={'cat col': 'category', 'num col': 'numeric'},
                     logical_types={'cat col': 'Categorical', 'num col': 'Integer', 'text col': 'NaturalLanguage'})
    automl = AutoMLSearch(X_train=X, y_train=y, problem_type=problem_type, max_batches=5)
    automl.search()
    for arg in mock_fit.call_args[0]:
        assert isinstance(arg, (ww.DataTable, ww.DataColumn))
        if isinstance(arg, ww.DataTable):
            assert arg.semantic_tags['cat col'] == {'category'}
            assert arg.logical_types['cat col'] == ww.logical_types.Categorical
            assert arg.semantic_tags['num col'] == {'numeric'}
            assert arg.logical_types['num col'] == ww.logical_types.Integer
            assert arg.semantic_tags['text col'] == set()
            assert arg.logical_types['text col'] == ww.logical_types.NaturalLanguage
    for arg in mock_score.call_args[0]:
        assert isinstance(arg, (ww.DataTable, ww.DataColumn))
        if isinstance(arg, ww.DataTable):
            assert arg.semantic_tags['cat col'] == {'category'}
            assert arg.logical_types['cat col'] == ww.logical_types.Categorical
            assert arg.semantic_tags['num col'] == {'numeric'}
            assert arg.logical_types['num col'] == ww.logical_types.Integer
            assert arg.semantic_tags['text col'] == set()
            assert arg.logical_types['text col'] == ww.logical_types.NaturalLanguage


def test_automl_validates_problem_configuration(X_y_binary):
    X, y = X_y_binary
    assert AutoMLSearch(X_train=X, y_train=y, problem_type="binary").problem_configuration == {}
    assert AutoMLSearch(X_train=X, y_train=y, problem_type="multiclass").problem_configuration == {}
    assert AutoMLSearch(X_train=X, y_train=y, problem_type="regression").problem_configuration == {}
    msg = "user_parameters must be a dict containing values for at least the gap and max_delay parameters"
    with pytest.raises(ValueError, match=msg):
        AutoMLSearch(X_train=X, y_train=y, problem_type="time series regression")
    with pytest.raises(ValueError, match=msg):
        AutoMLSearch(X_train=X, y_train=y, problem_type="time series regression", problem_configuration={"gap": 3})

    problem_config = AutoMLSearch(X_train=X, y_train=y, problem_type="time series regression",
                                  problem_configuration={"max_delay": 2, "gap": 3}).problem_configuration
    assert problem_config == {"max_delay": 2, "gap": 3}


@patch('evalml.objectives.BinaryClassificationObjective.optimize_threshold')
def test_automl_best_pipeline(mock_optimize, X_y_binary):
    X, y = X_y_binary

    automl = AutoMLSearch(X_train=X, y_train=y, problem_type='binary', train_best_pipeline=False, n_jobs=1)
    automl.search()
    with pytest.raises(PipelineNotYetFittedError, match="not fitted"):
        automl.best_pipeline.predict(X)

    mock_optimize.return_value = 0.62

    automl = AutoMLSearch(X_train=X, y_train=y, problem_type='binary', optimize_thresholds=False, objective="Accuracy Binary", n_jobs=1)
    automl.search()
    automl.best_pipeline.predict(X)
    assert automl.best_pipeline.threshold == 0.5

    automl = AutoMLSearch(X_train=X, y_train=y, problem_type='binary', optimize_thresholds=True, objective="Log Loss Binary", n_jobs=1)
    automl.search()
    automl.best_pipeline.predict(X)
    assert automl.best_pipeline.threshold == 0.5

    automl = AutoMLSearch(X_train=X, y_train=y, problem_type='binary', optimize_thresholds=True, objective="Accuracy Binary", n_jobs=1)
    automl.search()
    automl.best_pipeline.predict(X)
    assert automl.best_pipeline.threshold == 0.62


@pytest.mark.parametrize("problem_type", [ProblemTypes.BINARY, ProblemTypes.MULTICLASS, ProblemTypes.REGRESSION])
@patch('evalml.pipelines.RegressionPipeline.fit')
@patch('evalml.pipelines.RegressionPipeline.score')
@patch('evalml.pipelines.MulticlassClassificationPipeline.fit')
@patch('evalml.pipelines.MulticlassClassificationPipeline.score')
@patch('evalml.pipelines.BinaryClassificationPipeline.fit')
@patch('evalml.pipelines.BinaryClassificationPipeline.score')
def test_automl_data_splitter_consistent(mock_binary_score, mock_binary_fit, mock_multi_score, mock_multi_fit,
                                         mock_regression_score, mock_regression_fit, problem_type,
                                         X_y_binary, X_y_multi, X_y_regression):
    if problem_type == ProblemTypes.BINARY:
        X, y = X_y_binary

    elif problem_type == ProblemTypes.MULTICLASS:
        X, y = X_y_multi

    elif problem_type == ProblemTypes.REGRESSION:
        X, y = X_y_regression

    data_splitters = []
    random_state = [0, 0, 1]
    for state in random_state:
        a = AutoMLSearch(X_train=X, y_train=y, problem_type=problem_type, random_state=state, max_iterations=1)
        a.search()
        data_splitters.append([[set(train), set(test)] for train, test in a.data_splitter.split(X, y)])
    # append split from last random state again, should be referencing same datasplit object
    data_splitters.append([[set(train), set(test)] for train, test in a.data_splitter.split(X, y)])

    assert data_splitters[0] == data_splitters[1]
    assert data_splitters[1] != data_splitters[2]
    assert data_splitters[2] == data_splitters[3]


@patch('evalml.pipelines.BinaryClassificationPipeline.score')
@patch('evalml.pipelines.BinaryClassificationPipeline.fit')
def test_automl_rerun(mock_fit, mock_score, X_y_binary, caplog):
    msg = "AutoMLSearch.search() has already been run and will not run again on the same instance"
    X, y = X_y_binary
    automl = AutoMLSearch(X_train=X, y_train=y, problem_type="binary", train_best_pipeline=False, n_jobs=1)
    automl.search()
    assert msg not in caplog.text
    automl.search()
    assert msg in caplog.text


@patch('evalml.pipelines.TimeSeriesRegressionPipeline.fit')
@patch('evalml.pipelines.TimeSeriesRegressionPipeline.score')
def test_timeseries_baseline_init_with_correct_gap_max_delay(mock_fit, mock_score, X_y_regression):

    X, y = X_y_regression
    automl = AutoMLSearch(X_train=X, y_train=y, problem_type="time series regression",
                          problem_configuration={"gap": 6, "max_delay": 3}, max_iterations=1)
    automl.search()

    # Best pipeline is baseline pipeline because we only run one iteration
    assert automl.best_pipeline.parameters == {"pipeline": {"gap": 6, "max_delay": 3},
                                               "Time Series Baseline Estimator": {"gap": 6, "max_delay": 3}}


@pytest.mark.parametrize('problem_type', [ProblemTypes.BINARY, ProblemTypes.MULTICLASS,
                                          ProblemTypes.TIME_SERIES_REGRESSION, ProblemTypes.REGRESSION])
def test_automl_does_not_include_positive_only_objectives_by_default(problem_type, X_y_regression):

    X, y = X_y_regression

    only_positive = []
    for name in get_all_objective_names():
        objective_class = get_objective(name)
        if objective_class.positive_only:
            only_positive.append(objective_class)

    search = AutoMLSearch(X_train=X, y_train=y, problem_type=problem_type,
                          problem_configuration={'gap': 0, 'max_delay': 0})
    assert search.objective not in only_positive
    assert all([obj not in only_positive for obj in search.additional_objectives])


@pytest.mark.parametrize('non_core_objective', get_non_core_objectives())
def test_automl_validate_objective(non_core_objective, X_y_regression):

    X, y = X_y_regression

    with pytest.raises(ValueError, match='is not allowed in AutoML!'):
        AutoMLSearch(X_train=X, y_train=y, problem_type=non_core_objective.problem_types[0],
                     objective=non_core_objective.name)

    with pytest.raises(ValueError, match='is not allowed in AutoML!'):
        AutoMLSearch(X_train=X, y_train=y, problem_type=non_core_objective.problem_types[0],
                     additional_objectives=[non_core_objective.name])


@patch('evalml.pipelines.BinaryClassificationPipeline.score')
@patch('evalml.pipelines.BinaryClassificationPipeline.fit')
def test_automl_pipeline_params_simple(mock_fit, mock_score, X_y_binary):
    X, y = X_y_binary
    params = {"Imputer": {"numeric_impute_strategy": "most_frequent"},
              "Logistic Regression Classifier": {"C": 20, "penalty": 'none'},
              "Elastic Net Classifier": {"alpha": 0.75, "l1_ratio": 0.2}}
    automl = AutoMLSearch(X_train=X, y_train=y, problem_type="binary", pipeline_parameters=params, n_jobs=1)
    automl.search()
    for i, row in automl.rankings.iterrows():
        if 'Imputer' in row['parameters']:
            assert row['parameters']['Imputer']['numeric_impute_strategy'] == 'most_frequent'
        if 'Logistic Regression Classifier' in row['parameters']:
            assert row['parameters']['Logistic Regression Classifier']['C'] == 20
            assert row['parameters']['Logistic Regression Classifier']['penalty'] == 'none'
        if 'Elastic Net Classifier' in row['parameters']:
            assert row['parameters']['Elastic Net Classifier']['alpha'] == 0.75
            assert row['parameters']['Elastic Net Classifier']['l1_ratio'] == 0.2


@patch('evalml.pipelines.RegressionPipeline.fit')
@patch('evalml.pipelines.RegressionPipeline.score')
def test_automl_pipeline_params_multiple(mock_score, mock_fit, X_y_regression):
    X, y = X_y_regression
    params = {'Imputer': {'numeric_impute_strategy': ['median', 'most_frequent']},
              'Decision Tree Regressor': {'max_depth': [17, 18, 19], 'max_features': Categorical(['auto'])},
              'Elastic Net Regressor': {"alpha": Real(0, 0.5), "l1_ratio": (0.01, 0.02, 0.03)}}
    automl = AutoMLSearch(X_train=X, y_train=y, problem_type='regression', pipeline_parameters=params, n_jobs=1)
    automl.search()
    for i, row in automl.rankings.iterrows():
        if 'Imputer' in row['parameters']:
            assert row['parameters']['Imputer']['numeric_impute_strategy'] == 'median'
        if 'Decision Tree Regressor' in row['parameters']:
            assert row['parameters']['Decision Tree Regressor']['max_depth'] == 17
            assert row['parameters']['Decision Tree Regressor']['max_features'] == 'auto'
        if 'Elastic Net Regressor' in row['parameters']:
            assert 0 < row['parameters']['Elastic Net Regressor']['alpha'] < 0.5
            assert row['parameters']['Elastic Net Regressor']['l1_ratio'] == 0.01


@patch('evalml.pipelines.MulticlassClassificationPipeline.score')
@patch('evalml.pipelines.MulticlassClassificationPipeline.fit')
def test_automl_pipeline_params_kwargs(mock_fit, mock_score, X_y_multi):
    X, y = X_y_multi
    params = {'Imputer': {'numeric_impute_strategy': Categorical(['most_frequent'])},
              'Decision Tree Classifier': {'max_depth': Integer(1, 2), 'ccp_alpha': Real(0.1, 0.5)}}
    automl = AutoMLSearch(X_train=X, y_train=y, problem_type='multiclass', pipeline_parameters=params,
                          allowed_model_families=[ModelFamily.DECISION_TREE], n_jobs=1)
    automl.search()
    for i, row in automl.rankings.iterrows():
        if 'Imputer' in row['parameters']:
            assert row['parameters']['Imputer']['numeric_impute_strategy'] == 'most_frequent'
        if 'Decision Tree Classifier' in row['parameters']:
            assert 0.1 < row['parameters']['Decision Tree Classifier']['ccp_alpha'] < 0.5
<<<<<<< HEAD
            assert row['parameters']['Decision Tree Classifier']['max_depth'] == 2


@pytest.mark.parametrize("random_state", [0, 1, 9, np.random.RandomState(100)])
@patch('evalml.pipelines.MulticlassClassificationPipeline.score')
@patch('evalml.pipelines.MulticlassClassificationPipeline.fit')
@patch('evalml.pipelines.classification_pipeline.ClassificationPipeline.__init__', return_value=None)
def test_automl_pipeline_random_state(mock_init, mock_fit, mock_score, random_state, X_y_multi):
    X, y = X_y_multi

    class MulticlassPipeline(MulticlassClassificationPipeline):
        component_graph = ['Imputer', 'Random Forest Classifier']
    # def side_effect(*args, **kwargs):
    #     print(side_effect.counter, args, kwargs)
    #     if side_effect.counter <= 10:
    #         side_effect.counter += 1
    #         return ModeBaselineMulticlassPipeline({})
    #     else:
    #         return MulticlassClassificationPipeline({})
    # side_effect.counter = 0
    # mock_init.side_effect = MulticlassPipeline({})
    automl = AutoMLSearch(X_train=X, y_train=y, problem_type='multiclass', random_state=random_state, n_jobs=1)
    automl.search()
    # try:
    #     automl.search()
    # except AttributeError:
    #     print(mock_init.call_args_list)
    #     try:
    #         automl.search()
    #     except AttributeError:
    #         print(mock_init.call_args_list)
    if isinstance(random_state, int):
        random_state = get_random_state(random_state)
    for i, row in automl.rankings.iterrows():
        if 'Base' not in list(row['parameters'].keys())[0]:
            print(automl.get_pipeline(row['id']).random_state)
            print("STATE", mock_init)
            # print(mock_init.call_args)
            # assert check_random_state_equality(automl.get_pipeline(row['id']).random_state, random_state)
=======
            assert row['parameters']['Decision Tree Classifier']['max_depth'] == 1
>>>>>>> 07b3700b
<|MERGE_RESOLUTION|>--- conflicted
+++ resolved
@@ -49,9 +49,7 @@
     BinaryClassificationPipeline,
     Estimator,
     MulticlassClassificationPipeline,
-    RegressionPipeline,
-    PipelineBase,
-    ModeBaselineMulticlassPipeline
+    RegressionPipeline
 )
 from evalml.pipelines.components.utils import get_estimators
 from evalml.pipelines.utils import make_pipeline
@@ -2178,46 +2176,21 @@
             assert row['parameters']['Imputer']['numeric_impute_strategy'] == 'most_frequent'
         if 'Decision Tree Classifier' in row['parameters']:
             assert 0.1 < row['parameters']['Decision Tree Classifier']['ccp_alpha'] < 0.5
-<<<<<<< HEAD
-            assert row['parameters']['Decision Tree Classifier']['max_depth'] == 2
-
-
-@pytest.mark.parametrize("random_state", [0, 1, 9, np.random.RandomState(100)])
+            assert row['parameters']['Decision Tree Classifier']['max_depth'] == 1
+
+
+@pytest.mark.parametrize("random_state", [0, 1, 9])
 @patch('evalml.pipelines.MulticlassClassificationPipeline.score')
 @patch('evalml.pipelines.MulticlassClassificationPipeline.fit')
-@patch('evalml.pipelines.classification_pipeline.ClassificationPipeline.__init__', return_value=None)
-def test_automl_pipeline_random_state(mock_init, mock_fit, mock_score, random_state, X_y_multi):
+def test_automl_pipeline_random_state(mock_fit, mock_score, random_state, X_y_multi):
     X, y = X_y_multi
 
     class MulticlassPipeline(MulticlassClassificationPipeline):
         component_graph = ['Imputer', 'Random Forest Classifier']
-    # def side_effect(*args, **kwargs):
-    #     print(side_effect.counter, args, kwargs)
-    #     if side_effect.counter <= 10:
-    #         side_effect.counter += 1
-    #         return ModeBaselineMulticlassPipeline({})
-    #     else:
-    #         return MulticlassClassificationPipeline({})
-    # side_effect.counter = 0
-    # mock_init.side_effect = MulticlassPipeline({})
+
     automl = AutoMLSearch(X_train=X, y_train=y, problem_type='multiclass', random_state=random_state, n_jobs=1)
     automl.search()
-    # try:
-    #     automl.search()
-    # except AttributeError:
-    #     print(mock_init.call_args_list)
-    #     try:
-    #         automl.search()
-    #     except AttributeError:
-    #         print(mock_init.call_args_list)
-    if isinstance(random_state, int):
-        random_state = get_random_state(random_state)
+
     for i, row in automl.rankings.iterrows():
         if 'Base' not in list(row['parameters'].keys())[0]:
-            print(automl.get_pipeline(row['id']).random_state)
-            print("STATE", mock_init)
-            # print(mock_init.call_args)
-            # assert check_random_state_equality(automl.get_pipeline(row['id']).random_state, random_state)
-=======
-            assert row['parameters']['Decision Tree Classifier']['max_depth'] == 1
->>>>>>> 07b3700b
+            assert automl.get_pipeline(row['id']).random_state == random_state