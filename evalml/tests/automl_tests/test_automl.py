--- conflicted
+++ resolved
@@ -2191,8 +2191,7 @@
 
     for i, row in automl.rankings.iterrows():
         if 'Base' not in list(row['parameters'].keys())[0]:
-<<<<<<< HEAD
-            assert automl.get_pipeline(row['id']).random_state == random_state
+            assert automl.get_pipeline(row['id']).random_seed == random_seed
 
 
 @pytest.mark.parametrize("sampler",
@@ -2207,9 +2206,9 @@
     X, y = X_y_binary
     if sampler == "Nope":
         with pytest.raises(ValueError, match="not exist"):
-            automl = AutoMLSearch(X_train=X, y_train=y, problem_type='binary', sampler=sampler, random_state=0, n_jobs=1, max_iterations=1)
+            automl = AutoMLSearch(X_train=X, y_train=y, problem_type='binary', sampler=sampler, random_seed=0, n_jobs=1, max_iterations=1)
     else:
-        automl = AutoMLSearch(X_train=X, y_train=y, problem_type='binary', sampler=sampler, random_state=0, n_jobs=1, max_iterations=1)
+        automl = AutoMLSearch(X_train=X, y_train=y, problem_type='binary', sampler=sampler, random_seed=0, n_jobs=1, max_iterations=1)
         automl.search()
         if sampler != "None":
             assert automl.data_splitter.__class__.__name__ == sampler
@@ -2231,7 +2230,7 @@
         sampler = sampler(categorical_features=[0])
     else:
         sampler = sampler()
-    automl = AutoMLSearch(X_train=X, y_train=y, problem_type='binary', data_splitter=sampler, random_state=0, n_jobs=1, max_iterations=1)
+    automl = AutoMLSearch(X_train=X, y_train=y, problem_type='binary', data_splitter=sampler, random_seed=0, n_jobs=1, max_iterations=1)
     automl.search()
     assert automl.data_splitter.__class__.__name__ == sampler.__class__.__name__
 
@@ -2242,11 +2241,9 @@
 def test_automl_data_splitter_overrides_sampler(mock_fit, mock_score, sampler, X_y_binary):
     pytest.importorskip('imblearn', reason='Skipping data splitter test because imblearn not installed')
     X, y = X_y_binary
-    automl = AutoMLSearch(X_train=X, y_train=y, problem_type='binary', data_splitter=TrainingValidationSplit(), sampler=sampler, random_state=0, n_jobs=1, max_iterations=1)
+    automl = AutoMLSearch(X_train=X, y_train=y, problem_type='binary', data_splitter=TrainingValidationSplit(), sampler=sampler, random_seed=0, n_jobs=1, max_iterations=1)
     automl.search()
     assert automl.data_splitter.__class__.__name__ == "TrainingValidationSplit"
-=======
-            assert automl.get_pipeline(row['id']).random_seed == random_seed
 
 
 def test_automl_raises_deprecated_random_state_warning(X_y_multi):
@@ -2255,5 +2252,4 @@
         warnings.simplefilter("always")
         automl = AutoMLSearch(X_train=X, y_train=y, problem_type='multiclass', random_state=10)
         assert automl.random_seed == 10
-        assert str(warn[0].message).startswith("Argument 'random_state' has been deprecated in favor of 'random_seed'")
->>>>>>> d4e2f544
+        assert str(warn[0].message).startswith("Argument 'random_state' has been deprecated in favor of 'random_seed'")