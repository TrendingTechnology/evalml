--- conflicted
+++ resolved
@@ -5,11 +5,8 @@
     * Enhancements
         * Added `get_feature_names` on `OneHotEncoder` :pr:`1193`
     * Fixes
-<<<<<<< HEAD
         * Changed Problem Type enum to be more similar to the string name :pr:`1208`
-=======
         * Updated GitHub URL after migration to Alteryx GitHub org :pr:`1207`
->>>>>>> 826b35b6
     * Changes
     * Documentation Changes
         * Added Class Imbalance Data Check to `api_reference.rst` :pr:`1190` :pr:`1200`
