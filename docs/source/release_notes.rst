--- conflicted
+++ resolved
@@ -3,9 +3,7 @@
 
 **Future Releases**
     * Enhancements
-<<<<<<< HEAD
         * Added ``graph_t_sne`` as a visualization tool for high dimensional data :pr:`1731`
-=======
     * Fixes
     * Changes
     * Documentation Changes
@@ -14,7 +12,6 @@
 
 **v0.18.0 Jan. 26, 2021**
     * Enhancements
->>>>>>> 4630f269
         * Added RMSLE, MSLE, and MAPE to core objectives while checking for negative target values in ``invalid_targets_data_check`` :pr:`1574`
         * Added validation checks for binary problems with regression-like datasets and multiclass problems without true multiclass targets in ``invalid_targets_data_check`` :pr:`1665`
         * Added time series support for ``make_pipeline`` :pr:`1566`
