--- conflicted
+++ resolved
@@ -26,7 +26,6 @@
 
     **Breaking Changes**
 
-<<<<<<< HEAD
 .. warning::
 
     **Breaking Changes**
@@ -35,14 +34,12 @@
     * ``fit()`` and ``predict()`` now use an optional ``objective`` parameter, which is only used in binary classification pipelines to fit for a specific objective.
     * ``score()`` will now use a required ``objectives`` parameter that is used to determine all the objectives to score on. This differs from the previous behavior, where the pipeline's objective was scored on regardless.
     * ``score()`` will now return one dictionary of all objective scores.
-=======
     * `AutoClassificationSearch` and `AutoRegressionSearch`'s `model_types` parameter has been refactored into `allowed_model_families`
     * `ModelTypes` enum has been changed to `ModelFamily`
     * Components and Pipelines now have a `model_family` field instead of `model_type`
     * `get_pipelines` utility function now accepts `model_families` as an argument instead of `model_types`
     * `PipelineBase.name` no longer returns structure of pipeline and has been replaced by `PipelineBase.summary`
     
->>>>>>> 54a2a72a
 
 **v0.7.0 Mar. 9, 2020**
     * Enhancements
