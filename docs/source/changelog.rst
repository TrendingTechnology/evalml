.. _changelog:

Changelog
---------
**Future Releases**
    * Enhancements
<<<<<<< HEAD
        * Added support for unlimited pipelines with a max_time limit :pr:`70`
        * Implemented correlation between categorical and numerical columns :pr:`182`
=======
        * Add normalization option and information to confusion matrix :pr:`484`
        * Renamed `PipelineBase.name` as `PipelineBase.summary` and redefined `PipelineBase.name` as class property :pr:`491`
        * Added access to parameters in Pipelines with `PipelineBase.parameters` (used to be return of `PipelineBase.describe`) :pr:`501`
>>>>>>> 54a2a72a
    * Fixes
    * Changes
        * Undo version cap in XGBoost placed in :pr:`402` and allowed all released of XGBoost :pr:`407`
        * Support pandas 1.0.0 :pr:`486`
        * Made all references to the logger static :pr:`503`
        * Refactored `model_type` parameter for components and pipelines to `model_family` :pr:`507`
    * Documentation Changes
        * Updated API reference to remove PipelinePlot and added moved PipelineBase plotting methods :pr:`483`
        * Add code style and github issue guides :pr:`463` :pr:`512`
    * Testing Changes
        * Added automated dependency check PR :pr:`482`, :pr:`505`
        * Updated automated dependency check comment :pr:`497`
.. warning::

    **Breaking Changes**

    * `AutoClassificationSearch` and `AutoRegressionSearch`'s `model_types` parameter has been refactored into `allowed_model_families`
    * `ModelTypes` enum has been changed to `ModelFamily`
    * Components and Pipelines now have a `model_family` field instead of `model_type`
    * `get_pipelines` utility function now accepts `model_families` as an argument instead of `model_types`
    * `PipelineBase.name` no longer returns structure of pipeline and has been replaced by `PipelineBase.summary`
    

**v0.7.0 Mar. 9, 2020**
    * Enhancements
        * Added emacs buffers to .gitignore :pr:`350`
        * Add CatBoost (gradient-boosted trees) classification and regression components and pipelines :pr:`247`
        * Added Tuner abstract base class :pr:`351`
        * Added n_jobs as parameter for AutoClassificationSearch and AutoRegressionSearch :pr:`403`
        * Changed colors of confusion matrix to shades of blue and updated axis order to match scikit-learn's :pr:`426`
        * Added PipelineBase graph and feature_importance_graph methods, moved from previous location :pr:`423`
        * Added support for python 3.8 :pr:`462`
    * Fixes
        * Fixed ROC and confusion matrix plots not being calculated if user passed own additional_objectives :pr:`276`
        * Fixed ReadtheDocs FileNotFoundError exception for fraud dataset :pr:`439`
    * Changes
        * Added n_estimators as a tunable parameter for XGBoost :pr:`307`
        * Remove unused parameter ObjectiveBase.fit_needs_proba :pr:`320`
        * Remove extraneous parameter component_type from all components :pr:`361`
        * Remove unused rankings.csv file :pr:`397`
        * Downloaded demo and test datasets so unit tests can run offline :pr:`408`
        * Remove `_needs_fitting` attribute from Components :pr:`398`
        * Changed plot.feature_importance to show only non-zero feature importances by default, added optional parameter to show all :pr:`413`
        * Refactored `PipelineBase` to take in parameter dictionary and moved pipeline metadata to class attribute :pr:`421`
        * Dropped support for Python 3.5 :pr:`438`
        * Removed unused `apply.py` file :pr:`449`
        * Clean up requirements.txt to remove unused deps :pr:`451`
    * Documentation Changes
        * Update release.md with instructions to release to internal license key :pr:`354`
    * Testing Changes
        * Added tests for utils (and moved current utils to gen_utils) :pr:`297`
        * Moved XGBoost install into it's own separate step on Windows using Conda :pr:`313`
        * Rewind pandas version to before 1.0.0, to diagnose test failures for that version :pr:`325`
        * Added dependency update checkin test :pr:`324`
        * Rewind XGBoost version to before 1.0.0 to diagnose test failures for that version :pr:`402`
        * Update dependency check to use a whitelist :pr:`417`
        * Update unit test jobs to not install dev deps :pr:`455`
.. warning::

    **Breaking Changes**

    * Python 3.5 will not be actively supported.

**v0.6.0 Dec. 16, 2019**
    * Enhancements
        * Added ability to create a plot of feature importances :pr:`133`
        * Add early stopping to AutoML using patience and tolerance parameters :pr:`241`
        * Added ROC and confusion matrix metrics and plot for classification problems and introduce PipelineSearchPlots class :pr:`242`
        * Enhanced AutoML results with search order :pr:`260`
    * Fixes
        * Lower botocore requirement :pr:`235`
        * Fixed decision_function calculation for FraudCost objective :pr:`254`
        * Fixed return value of Recall metrics :pr:`264`
        * Components return `self` on fit :pr:`289`
    * Changes
        * Renamed automl classes to AutoRegressionSearch and AutoClassificationSearch :pr:`287`
        * Updating demo datasets to retain column names :pr:`223`
        * Moving pipeline visualization to PipelinePlots class :pr:`228`
        * Standarizing inputs as pd.Dataframe / pd.Series :pr:`130`
        * Enforcing that pipelines must have an estimator as last component :pr:`277`
        * Added ipywidgets as a dependency in requirements.txt :pr:`278`
    * Documentation Changes
        * Adding class properties to API reference :pr:`244`
        * Fix and filter FutureWarnings from scikit-learn :pr:`249`, :pr:`257`
        * Adding Linear Regression to API reference and cleaning up some Sphinx warnings :pr:`227`
    * Testing Changes
        * Added support for testing on Windows with CircleCI :pr:`226`
        * Added support for doctests :pr:`233`

.. warning::

    **Breaking Changes**

    * The ``fit()`` method for ``AutoClassifier`` and ``AutoRegressor`` has been renamed to ``search()``.
    * ``AutoClassifier`` has been renamed to ``AutoClassificationSearch``
    * ``AutoRegressor`` has been renamed to ``AutoRegressionSearch``
    * ``AutoClassificationSearch.results`` and ``AutoRegressionSearch.results`` now is a dictionary with ``pipeline_results`` and ``search_order`` keys. ``pipeline_results`` can be used to access a dictionary that is identical to the old ``.results`` dictionary. Whereas,``search_order`` returns a list of the search order in terms of pipeline id.
    * Pipelines now require an estimator as the last component in `component_list`. Slicing pipelines now throws an NotImplementedError to avoid returning Pipelines without an estimator.

**v0.5.2 Nov. 18, 2019**
    * Enhancements
        * Adding basic pipeline structure visualization :pr:`211`
    * Documentation Changes
        * Added notebooks to build process :pr:`212`

**v0.5.1 Nov. 15, 2019**
    * Enhancements
        * Added basic outlier detection guardrail :pr:`151`
        * Added basic ID column guardrail :pr:`135`
        * Added support for unlimited pipelines with a max_time limit :pr:`70`
        * Updated .readthedocs.yaml to successfully build :pr:`188`
    * Fixes
        * Removed MSLE from default additional objectives :pr:`203`
        * Fixed random_state passed in pipelines :pr:`204`
        * Fixed slow down in RFRegressor :pr:`206`
    * Changes
        * Pulled information for describe_pipeline from pipeline's new describe method :pr:`190`
        * Refactored pipelines :pr:`108`
        * Removed guardrails from Auto(*) :pr:`202`, :pr:`208`
    * Documentation Changes
        * Updated documentation to show max_time enhancements :pr:`189`
        * Updated release instructions for RTD :pr:`193`
        * Added notebooks to build process :pr:`212`
        * Added contributing instructions :pr:`213`
        * Added new content :pr:`222`

**v0.5.0 Oct. 29, 2019**
    * Enhancements
        * Added basic one hot encoding :pr:`73`
        * Use enums for model_type :pr:`110`
        * Support for splitting regression datasets :pr:`112`
        * Auto-infer multiclass classification :pr:`99`
        * Added support for other units in max_time :pr:`125`
        * Detect highly null columns :pr:`121`
        * Added additional regression objectives :pr:`100`
        * Show an interactive iteration vs. score plot when using fit() :pr:`134`
    * Fixes
        * Reordered `describe_pipeline` :pr:`94`
        * Added type check for model_type :pr:`109`
        * Fixed `s` units when setting string max_time :pr:`132`
        * Fix objectives not appearing in API documentation :pr:`150`
    * Changes
        * Reorganized tests :pr:`93`
        * Moved logging to its own module :pr:`119`
        * Show progress bar history :pr:`111`
        * Using cloudpickle instead of pickle to allow unloading of custom objectives :pr:`113`
        * Removed render.py :pr:`154`
    * Documentation Changes
        * Update release instructions :pr:`140`
        * Include additional_objectives parameter :pr:`124`
        * Added Changelog :pr:`136`
    * Testing Changes
        * Code coverage :pr:`90`
        * Added CircleCI tests for other Python versions :pr:`104`
        * Added doc notebooks as tests :pr:`139`
        * Test metadata for CircleCI and 2 core parallelism :pr:`137`

**v0.4.1 Sep. 16, 2019**
    * Enhancements
        * Added AutoML for classification and regressor using Autobase and Skopt :pr:`7` :pr:`9`
        * Implemented standard classification and regression metrics :pr:`7`
        * Added logistic regression, random forest, and XGBoost pipelines :pr:`7`
        * Implemented support for custom objectives :pr:`15`
        * Feature importance for pipelines :pr:`18`
        * Serialization for pipelines :pr:`19`
        * Allow fitting on objectives for optimal threshold :pr:`27`
        * Added detect label leakage :pr:`31`
        * Implemented callbacks :pr:`42`
        * Allow for multiclass classification :pr:`21`
        * Added support for additional objectives :pr:`79`
    * Fixes
        * Fixed feature selection in pipelines :pr:`13`
        * Made random_seed usage consistent :pr:`45`
    * Documentation Changes
        * Documentation Changes
        * Added docstrings :pr:`6`
        * Created notebooks for docs :pr:`6`
        * Initialized readthedocs EvalML :pr:`6`
        * Added favicon :pr:`38`
    * Testing Changes
        * Added testing for loading data :pr:`39`

**v0.2.0 Aug. 13, 2019**
    * Enhancements
        * Created fraud detection objective :pr:`4`

**v0.1.0 July. 31, 2019**
    * *First Release*
    * Enhancements
        * Added lead scoring objecitve :pr:`1`
        * Added basic classifier :pr:`1`
    * Documentation Changes
        * Initialized Sphinx for docs :pr:`1`<|MERGE_RESOLUTION|>--- conflicted
+++ resolved
@@ -4,14 +4,10 @@
 ---------
 **Future Releases**
     * Enhancements
-<<<<<<< HEAD
-        * Added support for unlimited pipelines with a max_time limit :pr:`70`
-        * Implemented correlation between categorical and numerical columns :pr:`182`
-=======
+        * Implemented correlation between categorical and numerical columns as guardrail utility function :pr:`184`
         * Add normalization option and information to confusion matrix :pr:`484`
         * Renamed `PipelineBase.name` as `PipelineBase.summary` and redefined `PipelineBase.name` as class property :pr:`491`
         * Added access to parameters in Pipelines with `PipelineBase.parameters` (used to be return of `PipelineBase.describe`) :pr:`501`
->>>>>>> 54a2a72a
     * Fixes
     * Changes
         * Undo version cap in XGBoost placed in :pr:`402` and allowed all released of XGBoost :pr:`407`
